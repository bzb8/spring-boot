--- conflicted
+++ resolved
@@ -198,7 +198,7 @@
 			Map<String, List<Resource>> locations = getResourceMappingLocations(context);
 			assertThat(locations.get("/assets/**")).hasSize(1);
 			assertThat(locations.get("/assets/**").get(0))
-					.isEqualTo(new ClassPathResource("/META-INF/resources/webjars/"));
+				.isEqualTo(new ClassPathResource("/META-INF/resources/webjars/"));
 			assertThat(getResourceResolvers(context, "/assets/**")).hasSize(1);
 		});
 	}
@@ -315,20 +315,6 @@
 	@Test
 	void overrideLocale() {
 		this.contextRunner.withPropertyValues("spring.web.locale:en_UK", "spring.web.locale-resolver=fixed")
-<<<<<<< HEAD
-				.run((loader) -> {
-					// mock request and set user preferred locale
-					MockHttpServletRequest request = new MockHttpServletRequest();
-					request.addPreferredLocale(StringUtils.parseLocaleString("nl_NL"));
-					request.addHeader(HttpHeaders.ACCEPT_LANGUAGE, "nl_NL");
-					LocaleResolver localeResolver = loader.getBean(LocaleResolver.class);
-					assertThat(localeResolver).isInstanceOf(FixedLocaleResolver.class);
-					Locale locale = localeResolver.resolveLocale(request);
-					// test locale resolver uses fixed locale and not user preferred
-					// locale
-					assertThat(locale).hasToString("en_UK");
-				});
-=======
 			.run((loader) -> {
 				// mock request and set user preferred locale
 				MockHttpServletRequest request = new MockHttpServletRequest();
@@ -339,9 +325,8 @@
 				Locale locale = localeResolver.resolveLocale(request);
 				// test locale resolver uses fixed locale and not user preferred
 				// locale
-				assertThat(locale.toString()).isEqualTo("en_UK");
-			});
->>>>>>> df5898a1
+				assertThat(locale).hasToString("en_UK");
+			});
 	}
 
 	@Test
@@ -395,17 +380,10 @@
 	@SuppressWarnings("deprecation")
 	void customThemeResolverWithMatchingNameReplacesDefaultThemeResolver() {
 		this.contextRunner.withBean("themeResolver", CustomThemeResolver.class, CustomThemeResolver::new)
-<<<<<<< HEAD
-				.run((context) -> {
-					assertThat(context).hasSingleBean(org.springframework.web.servlet.ThemeResolver.class);
-					assertThat(context.getBean("themeResolver")).isInstanceOf(CustomThemeResolver.class);
-				});
-=======
-			.run((context) -> {
-				assertThat(context).hasSingleBean(ThemeResolver.class);
+			.run((context) -> {
+				assertThat(context).hasSingleBean(org.springframework.web.servlet.ThemeResolver.class);
 				assertThat(context.getBean("themeResolver")).isInstanceOf(CustomThemeResolver.class);
 			});
->>>>>>> df5898a1
 	}
 
 	@Test
@@ -413,18 +391,11 @@
 	@SuppressWarnings("deprecation")
 	void customThemeResolverWithDifferentNameDoesNotReplaceDefaultThemeResolver() {
 		this.contextRunner.withBean("customThemeResolver", CustomThemeResolver.class, CustomThemeResolver::new)
-<<<<<<< HEAD
-				.run((context) -> {
-					assertThat(context.getBean("customThemeResolver")).isInstanceOf(CustomThemeResolver.class);
-					assertThat(context.getBean("themeResolver"))
-							.isInstanceOf(org.springframework.web.servlet.theme.FixedThemeResolver.class);
-				});
-=======
 			.run((context) -> {
 				assertThat(context.getBean("customThemeResolver")).isInstanceOf(CustomThemeResolver.class);
-				assertThat(context.getBean("themeResolver")).isInstanceOf(FixedThemeResolver.class);
-			});
->>>>>>> df5898a1
+				assertThat(context.getBean("themeResolver"))
+					.isInstanceOf(org.springframework.web.servlet.theme.FixedThemeResolver.class);
+			});
 	}
 
 	@Test
@@ -602,25 +573,13 @@
 
 	@Test
 	void customMediaTypes() {
-<<<<<<< HEAD
 		this.contextRunner.withPropertyValues("spring.mvc.contentnegotiation.media-types.yaml:text/yaml")
-				.run((context) -> {
-					RequestMappingHandlerAdapter adapter = context.getBean(RequestMappingHandlerAdapter.class);
-					ContentNegotiationManager contentNegotiationManager = (ContentNegotiationManager) ReflectionTestUtils
-							.getField(adapter, "contentNegotiationManager");
-					assertThat(contentNegotiationManager.getAllFileExtensions()).contains("yaml");
-				});
-=======
-		this.contextRunner
-			.withPropertyValues("spring.mvc.contentnegotiation.media-types.yaml:text/yaml",
-					"spring.mvc.contentnegotiation.favor-path-extension:true")
 			.run((context) -> {
 				RequestMappingHandlerAdapter adapter = context.getBean(RequestMappingHandlerAdapter.class);
 				ContentNegotiationManager contentNegotiationManager = (ContentNegotiationManager) ReflectionTestUtils
 					.getField(adapter, "contentNegotiationManager");
 				assertThat(contentNegotiationManager.getAllFileExtensions()).contains("yaml");
 			});
->>>>>>> df5898a1
 	}
 
 	@Test
@@ -664,13 +623,8 @@
 	void customRequestMappingHandlerMapping() {
 		this.contextRunner.withUserConfiguration(CustomRequestMappingHandlerMapping.class).run((context) -> {
 			assertThat(context).getBean(RequestMappingHandlerMapping.class)
-<<<<<<< HEAD
-					.isInstanceOf(MyRequestMappingHandlerMapping.class);
+				.isInstanceOf(MyRequestMappingHandlerMapping.class);
 			assertThat(context.getBean(CustomRequestMappingHandlerMapping.class).handlerMappings).isOne();
-=======
-				.isInstanceOf(MyRequestMappingHandlerMapping.class);
-			assertThat(context.getBean(CustomRequestMappingHandlerMapping.class).handlerMappings).isEqualTo(1);
->>>>>>> df5898a1
 		});
 	}
 
@@ -678,27 +632,17 @@
 	void customRequestMappingHandlerAdapter() {
 		this.contextRunner.withUserConfiguration(CustomRequestMappingHandlerAdapter.class).run((context) -> {
 			assertThat(context).getBean(RequestMappingHandlerAdapter.class)
-<<<<<<< HEAD
-					.isInstanceOf(MyRequestMappingHandlerAdapter.class);
+				.isInstanceOf(MyRequestMappingHandlerAdapter.class);
 			assertThat(context.getBean(CustomRequestMappingHandlerAdapter.class).handlerAdapters).isOne();
-=======
-				.isInstanceOf(MyRequestMappingHandlerAdapter.class);
-			assertThat(context.getBean(CustomRequestMappingHandlerAdapter.class).handlerAdapters).isEqualTo(1);
->>>>>>> df5898a1
 		});
 	}
 
 	@Test
 	void customExceptionHandlerExceptionResolver() {
 		this.contextRunner.withUserConfiguration(CustomExceptionHandlerExceptionResolver.class)
-<<<<<<< HEAD
-				.run((context) -> assertThat(
-						context.getBean(CustomExceptionHandlerExceptionResolver.class).exceptionResolvers).isOne());
-=======
 			.run((context) -> assertThat(
 					context.getBean(CustomExceptionHandlerExceptionResolver.class).exceptionResolvers)
-				.isEqualTo(1));
->>>>>>> df5898a1
+				.isOne());
 	}
 
 	@Test
@@ -772,21 +716,8 @@
 	@Test
 	void validatorWhenNoCustomizationShouldUseAutoConfigured() {
 		this.contextRunner.withConfiguration(AutoConfigurations.of(ValidationAutoConfiguration.class))
-<<<<<<< HEAD
-				.run((context) -> {
-					assertThat(context).getBeanNames(jakarta.validation.Validator.class)
-							.containsOnly("defaultValidator");
-					assertThat(context).getBeanNames(Validator.class).containsOnly("defaultValidator", "mvcValidator");
-					Validator validator = context.getBean("mvcValidator", Validator.class);
-					assertThat(validator).isInstanceOf(ValidatorAdapter.class);
-					Object defaultValidator = context.getBean("defaultValidator");
-					assertThat(((ValidatorAdapter) validator).getTarget()).isSameAs(defaultValidator);
-					// Primary Spring validator is the one used by MVC behind the scenes
-					assertThat(context.getBean(Validator.class)).isEqualTo(defaultValidator);
-				});
-=======
-			.run((context) -> {
-				assertThat(context).getBeanNames(javax.validation.Validator.class).containsOnly("defaultValidator");
+			.run((context) -> {
+				assertThat(context).getBeanNames(jakarta.validation.Validator.class).containsOnly("defaultValidator");
 				assertThat(context).getBeanNames(Validator.class).containsOnly("defaultValidator", "mvcValidator");
 				Validator validator = context.getBean("mvcValidator", Validator.class);
 				assertThat(validator).isInstanceOf(ValidatorAdapter.class);
@@ -795,7 +726,6 @@
 				// Primary Spring validator is the one used by MVC behind the scenes
 				assertThat(context.getBean(Validator.class)).isEqualTo(defaultValidator);
 			});
->>>>>>> df5898a1
 	}
 
 	@Test
@@ -814,27 +744,15 @@
 	@Test
 	void validatorWithConfigurerShouldUseSpringValidator() {
 		this.contextRunner.withConfiguration(AutoConfigurations.of(ValidationAutoConfiguration.class))
-<<<<<<< HEAD
-				.withUserConfiguration(MvcValidator.class).run((context) -> {
-					assertThat(context).getBeanNames(jakarta.validation.Validator.class)
-							.containsOnly("defaultValidator");
-					assertThat(context).getBeanNames(Validator.class).containsOnly("defaultValidator", "mvcValidator");
-					Validator expectedValidator = context.getBean(MvcValidator.class).validator;
-					assertThat(context.getBean("mvcValidator")).isSameAs(expectedValidator);
-					assertThat(context.getBean(RequestMappingHandlerAdapter.class).getWebBindingInitializer())
-							.hasFieldOrPropertyWithValue("validator", expectedValidator);
-				});
-=======
 			.withUserConfiguration(MvcValidator.class)
 			.run((context) -> {
-				assertThat(context).getBeanNames(javax.validation.Validator.class).containsOnly("defaultValidator");
+				assertThat(context).getBeanNames(jakarta.validation.Validator.class).containsOnly("defaultValidator");
 				assertThat(context).getBeanNames(Validator.class).containsOnly("defaultValidator", "mvcValidator");
 				Validator expectedValidator = context.getBean(MvcValidator.class).validator;
 				assertThat(context.getBean("mvcValidator")).isSameAs(expectedValidator);
 				assertThat(context.getBean(RequestMappingHandlerAdapter.class).getWebBindingInitializer())
 					.hasFieldOrPropertyWithValue("validator", expectedValidator);
 			});
->>>>>>> df5898a1
 	}
 
 	@Test
@@ -853,50 +771,24 @@
 	@Test
 	void validatorWithConfigurerTakesPrecedence() {
 		this.contextRunner.withConfiguration(AutoConfigurations.of(ValidationAutoConfiguration.class))
-<<<<<<< HEAD
-				.withUserConfiguration(MvcValidator.class).run((context) -> {
-					assertThat(context).hasSingleBean(ValidatorFactory.class);
-					assertThat(context).hasSingleBean(jakarta.validation.Validator.class);
-					assertThat(context).getBeanNames(Validator.class).containsOnly("defaultValidator", "mvcValidator");
-					assertThat(context.getBean("mvcValidator")).isSameAs(context.getBean(MvcValidator.class).validator);
-					// Primary Spring validator is the auto-configured one as the MVC one
-					// has been customized through a WebMvcConfigurer
-					assertThat(context.getBean(Validator.class)).isEqualTo(context.getBean("defaultValidator"));
-				});
-=======
 			.withUserConfiguration(MvcValidator.class)
 			.run((context) -> {
 				assertThat(context).hasSingleBean(ValidatorFactory.class);
-				assertThat(context).hasSingleBean(javax.validation.Validator.class);
+				assertThat(context).hasSingleBean(jakarta.validation.Validator.class);
 				assertThat(context).getBeanNames(Validator.class).containsOnly("defaultValidator", "mvcValidator");
 				assertThat(context.getBean("mvcValidator")).isSameAs(context.getBean(MvcValidator.class).validator);
 				// Primary Spring validator is the auto-configured one as the MVC one
 				// has been customized through a WebMvcConfigurer
 				assertThat(context.getBean(Validator.class)).isEqualTo(context.getBean("defaultValidator"));
 			});
->>>>>>> df5898a1
 	}
 
 	@Test
 	void validatorWithCustomSpringValidatorIgnored() {
 		this.contextRunner.withConfiguration(AutoConfigurations.of(ValidationAutoConfiguration.class))
-<<<<<<< HEAD
-				.withUserConfiguration(CustomSpringValidator.class).run((context) -> {
-					assertThat(context).getBeanNames(jakarta.validation.Validator.class)
-							.containsOnly("defaultValidator");
-					assertThat(context).getBeanNames(Validator.class).containsOnly("customSpringValidator",
-							"defaultValidator", "mvcValidator");
-					Validator validator = context.getBean("mvcValidator", Validator.class);
-					assertThat(validator).isInstanceOf(ValidatorAdapter.class);
-					Object defaultValidator = context.getBean("defaultValidator");
-					assertThat(((ValidatorAdapter) validator).getTarget()).isSameAs(defaultValidator);
-					// Primary Spring validator is the one used by MVC behind the scenes
-					assertThat(context.getBean(Validator.class)).isEqualTo(defaultValidator);
-				});
-=======
 			.withUserConfiguration(CustomSpringValidator.class)
 			.run((context) -> {
-				assertThat(context).getBeanNames(javax.validation.Validator.class).containsOnly("defaultValidator");
+				assertThat(context).getBeanNames(jakarta.validation.Validator.class).containsOnly("defaultValidator");
 				assertThat(context).getBeanNames(Validator.class)
 					.containsOnly("customSpringValidator", "defaultValidator", "mvcValidator");
 				Validator validator = context.getBean("mvcValidator", Validator.class);
@@ -906,28 +798,15 @@
 				// Primary Spring validator is the one used by MVC behind the scenes
 				assertThat(context.getBean(Validator.class)).isEqualTo(defaultValidator);
 			});
->>>>>>> df5898a1
 	}
 
 	@Test
 	void validatorWithCustomJsr303ValidatorExposedAsSpringValidator() {
 		this.contextRunner.withConfiguration(AutoConfigurations.of(ValidationAutoConfiguration.class))
-<<<<<<< HEAD
-				.withUserConfiguration(CustomJsr303Validator.class).run((context) -> {
-					assertThat(context).doesNotHaveBean(ValidatorFactory.class);
-					assertThat(context).getBeanNames(jakarta.validation.Validator.class)
-							.containsOnly("customJsr303Validator");
-					assertThat(context).getBeanNames(Validator.class).containsOnly("mvcValidator");
-					Validator validator = context.getBean(Validator.class);
-					assertThat(validator).isInstanceOf(ValidatorAdapter.class);
-					Validator target = ((ValidatorAdapter) validator).getTarget();
-					assertThat(target).extracting("targetValidator").isSameAs(context.getBean("customJsr303Validator"));
-				});
-=======
 			.withUserConfiguration(CustomJsr303Validator.class)
 			.run((context) -> {
 				assertThat(context).doesNotHaveBean(ValidatorFactory.class);
-				assertThat(context).getBeanNames(javax.validation.Validator.class)
+				assertThat(context).getBeanNames(jakarta.validation.Validator.class)
 					.containsOnly("customJsr303Validator");
 				assertThat(context).getBeanNames(Validator.class).containsOnly("mvcValidator");
 				Validator validator = context.getBean(Validator.class);
@@ -935,7 +814,6 @@
 				Validator target = ((ValidatorAdapter) validator).getTarget();
 				assertThat(target).extracting("targetValidator").isSameAs(context.getBean("customJsr303Validator"));
 			});
->>>>>>> df5898a1
 	}
 
 	@Test
@@ -967,34 +845,6 @@
 	}
 
 	@Test
-<<<<<<< HEAD
-=======
-	@SuppressWarnings("deprecation")
-	void defaultPathMatching() {
-		this.contextRunner.run((context) -> {
-			RequestMappingHandlerMapping handlerMapping = context.getBean(RequestMappingHandlerMapping.class);
-			assertThat(handlerMapping.useSuffixPatternMatch()).isFalse();
-			assertThat(handlerMapping.useRegisteredSuffixPatternMatch()).isFalse();
-		});
-	}
-
-	@Test
-	@Deprecated
-	@SuppressWarnings("deprecation")
-	void useSuffixPatternMatch() {
-		this.contextRunner
-			.withPropertyValues("spring.mvc.pathmatch.matching-strategy=ant-path-matcher",
-					"spring.mvc.pathmatch.use-suffix-pattern:true",
-					"spring.mvc.pathmatch.use-registered-suffix-pattern:true")
-			.run((context) -> {
-				RequestMappingHandlerMapping handlerMapping = context.getBean(RequestMappingHandlerMapping.class);
-				assertThat(handlerMapping.useSuffixPatternMatch()).isTrue();
-				assertThat(handlerMapping.useRegisteredSuffixPatternMatch()).isTrue();
-			});
-	}
-
-	@Test
->>>>>>> df5898a1
 	void usePathPatternParser() {
 		this.contextRunner.withPropertyValues("spring.mvc.pathmatch.matching-strategy:path_pattern_parser")
 			.run((context) -> {
@@ -1004,18 +854,6 @@
 	}
 
 	@Test
-<<<<<<< HEAD
-=======
-	void incompatiblePathMatchingConfiguration() {
-		this.contextRunner
-			.withPropertyValues("spring.mvc.pathmatch.matching-strategy:path_pattern_parser",
-					"spring.mvc.pathmatch.use-suffix-pattern:true")
-			.run((context) -> assertThat(context.getStartupFailure()).getRootCause()
-				.isInstanceOf(IncompatibleConfigurationException.class));
-	}
-
-	@Test
->>>>>>> df5898a1
 	void defaultContentNegotiation() {
 		this.contextRunner.run((context) -> {
 			RequestMappingHandlerMapping handlerMapping = context.getBean(RequestMappingHandlerMapping.class);
@@ -1026,22 +864,6 @@
 	}
 
 	@Test
-<<<<<<< HEAD
-=======
-	@Deprecated
-	void pathExtensionContentNegotiation() {
-		this.contextRunner.withPropertyValues("spring.mvc.contentnegotiation.favor-path-extension:true")
-			.run((context) -> {
-				RequestMappingHandlerMapping handlerMapping = context.getBean(RequestMappingHandlerMapping.class);
-				ContentNegotiationManager contentNegotiationManager = handlerMapping.getContentNegotiationManager();
-				assertThat(contentNegotiationManager.getStrategies()).hasAtLeastOneElementOfType(
-						WebMvcAutoConfiguration.OptionalPathExtensionContentNegotiationStrategy.class);
-			});
-	}
-
-	@Test
-	@Deprecated
->>>>>>> df5898a1
 	void queryParameterContentNegotiation() {
 		this.contextRunner.withPropertyValues("spring.mvc.contentnegotiation.favor-parameter:true").run((context) -> {
 			RequestMappingHandlerMapping handlerMapping = context.getBean(RequestMappingHandlerMapping.class);
@@ -1096,19 +918,20 @@
 	@Test
 	void urlPathHelperUsesFullPathByDefaultWhenAntPathMatchingIsUsed() {
 		this.contextRunner.withPropertyValues("spring.mvc.pathmatch.matching-strategy:ant-path-matcher")
-				.run((context) -> {
-					UrlPathHelper urlPathHelper = context.getBean(UrlPathHelper.class);
-					assertThat(urlPathHelper).extracting("alwaysUseFullPath").isEqualTo(true);
-				});
+			.run((context) -> {
+				UrlPathHelper urlPathHelper = context.getBean(UrlPathHelper.class);
+				assertThat(urlPathHelper).extracting("alwaysUseFullPath").isEqualTo(true);
+			});
 	}
 
 	@Test
 	void urlPathHelperDoesNotUseFullPathWithServletMapping() {
 		this.contextRunner.withPropertyValues("spring.mvc.pathmatch.matching-strategy:ant-path-matcher")
-				.withPropertyValues("spring.mvc.servlet.path=/test/").run((context) -> {
-					UrlPathHelper urlPathHelper = context.getBean(UrlPathHelper.class);
-					assertThat(urlPathHelper).extracting("alwaysUseFullPath").isEqualTo(false);
-				});
+			.withPropertyValues("spring.mvc.servlet.path=/test/")
+			.run((context) -> {
+				UrlPathHelper urlPathHelper = context.getBean(UrlPathHelper.class);
+				assertThat(urlPathHelper).extracting("alwaysUseFullPath").isEqualTo(false);
+			});
 	}
 
 	@Test
@@ -1162,15 +985,15 @@
 	@Test
 	void problemDetailsEnabledAddsExceptionHandler() {
 		this.contextRunner.withPropertyValues("spring.mvc.problemdetails.enabled:true")
-				.run((context) -> assertThat(context).hasSingleBean(ProblemDetailsExceptionHandler.class));
+			.run((context) -> assertThat(context).hasSingleBean(ProblemDetailsExceptionHandler.class));
 	}
 
 	@Test
 	void problemDetailsBacksOffWhenExceptionHandler() {
 		this.contextRunner.withPropertyValues("spring.mvc.problemdetails.enabled:true")
-				.withUserConfiguration(CustomExceptionHandlerConfiguration.class)
-				.run((context) -> assertThat(context).doesNotHaveBean(ProblemDetailsExceptionHandler.class)
-						.hasSingleBean(CustomExceptionHandler.class));
+			.withUserConfiguration(CustomExceptionHandlerConfiguration.class)
+			.run((context) -> assertThat(context).doesNotHaveBean(ProblemDetailsExceptionHandler.class)
+				.hasSingleBean(CustomExceptionHandler.class));
 	}
 
 	private void assertResourceHttpRequestHandler(AssertableWebApplicationContext context,
