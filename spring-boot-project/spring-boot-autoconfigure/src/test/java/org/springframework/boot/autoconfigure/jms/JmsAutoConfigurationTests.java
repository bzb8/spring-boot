/*
 * Copyright 2012-2019 the original author or authors.
 *
 * Licensed under the Apache License, Version 2.0 (the "License");
 * you may not use this file except in compliance with the License.
 * You may obtain a copy of the License at
 *
 *      https://www.apache.org/licenses/LICENSE-2.0
 *
 * Unless required by applicable law or agreed to in writing, software
 * distributed under the License is distributed on an "AS IS" BASIS,
 * WITHOUT WARRANTIES OR CONDITIONS OF ANY KIND, either express or implied.
 * See the License for the specific language governing permissions and
 * limitations under the License.
 */

package org.springframework.boot.autoconfigure.jms;

import javax.jms.ConnectionFactory;
import javax.jms.Session;

import org.apache.activemq.ActiveMQConnectionFactory;
import org.junit.Test;
import org.messaginghub.pooled.jms.JmsPoolConnectionFactory;

import org.springframework.beans.BeansException;
import org.springframework.beans.factory.config.BeanPostProcessor;
import org.springframework.boot.autoconfigure.AutoConfigurations;
import org.springframework.boot.autoconfigure.jms.activemq.ActiveMQAutoConfiguration;
import org.springframework.boot.test.context.assertj.AssertableApplicationContext;
import org.springframework.boot.test.context.runner.ApplicationContextRunner;
import org.springframework.context.annotation.Bean;
import org.springframework.context.annotation.Configuration;
import org.springframework.context.annotation.Primary;
import org.springframework.jdbc.datasource.DataSourceTransactionManager;
import org.springframework.jms.annotation.EnableJms;
import org.springframework.jms.config.DefaultJmsListenerContainerFactory;
import org.springframework.jms.config.JmsListenerConfigUtils;
import org.springframework.jms.config.JmsListenerContainerFactory;
import org.springframework.jms.config.JmsListenerEndpoint;
import org.springframework.jms.config.SimpleJmsListenerContainerFactory;
import org.springframework.jms.connection.CachingConnectionFactory;
import org.springframework.jms.core.JmsMessagingTemplate;
import org.springframework.jms.core.JmsTemplate;
import org.springframework.jms.listener.DefaultMessageListenerContainer;
import org.springframework.jms.support.converter.MessageConverter;
import org.springframework.jms.support.destination.DestinationResolver;
import org.springframework.transaction.jta.JtaTransactionManager;

import static org.assertj.core.api.Assertions.assertThat;
import static org.mockito.Mockito.mock;

/**
 * Tests for {@link JmsAutoConfiguration}.
 *
 * @author Greg Turnquist
 * @author Stephane Nicoll
 * @author Aurélien Leboulanger
 */
public class JmsAutoConfigurationTests {

	private static final String ACTIVEMQ_EMBEDDED_URL = "vm://localhost?broker.persistent=false";

	private static final String ACTIVEMQ_NETWORK_URL = "tcp://localhost:61616";

	private final ApplicationContextRunner contextRunner = new ApplicationContextRunner()
			.withConfiguration(AutoConfigurations.of(ActiveMQAutoConfiguration.class, JmsAutoConfiguration.class));

	@Test
	public void testDefaultJmsConfiguration() {
		this.contextRunner.withUserConfiguration(TestConfiguration.class).run(this::testDefaultJmsConfiguration);
	}

	private void testDefaultJmsConfiguration(AssertableApplicationContext loaded) {
<<<<<<< HEAD
		assertThat(loaded).hasSingleBean(ConnectionFactory.class);
		assertThat(loaded).hasSingleBean(CachingConnectionFactory.class);
		CachingConnectionFactory factory = loaded.getBean(CachingConnectionFactory.class);
		assertThat(factory.getTargetConnectionFactory())
				.isInstanceOf(ActiveMQConnectionFactory.class);
=======
		ActiveMQConnectionFactory factory = loaded.getBean(ActiveMQConnectionFactory.class);
>>>>>>> c6c139d9
		JmsTemplate jmsTemplate = loaded.getBean(JmsTemplate.class);
		JmsMessagingTemplate messagingTemplate = loaded.getBean(JmsMessagingTemplate.class);
		assertThat(factory).isEqualTo(jmsTemplate.getConnectionFactory());
		assertThat(messagingTemplate.getJmsTemplate()).isEqualTo(jmsTemplate);
<<<<<<< HEAD
		assertThat(getBrokerUrl(factory)).isEqualTo(ACTIVEMQ_EMBEDDED_URL);
=======
		assertThat(((ActiveMQConnectionFactory) jmsTemplate.getConnectionFactory()).getBrokerURL())
				.isEqualTo(ACTIVEMQ_EMBEDDED_URL);
>>>>>>> c6c139d9
		assertThat(loaded.containsBean("jmsListenerContainerFactory")).isTrue();
	}

	@Test
	public void testConnectionFactoryBackOff() {
		this.contextRunner.withUserConfiguration(TestConfiguration2.class)
				.run((context) -> assertThat(context.getBean(ActiveMQConnectionFactory.class).getBrokerURL())
						.isEqualTo("foobar"));
	}

	@Test
	public void testJmsTemplateBackOff() {
		this.contextRunner.withUserConfiguration(TestConfiguration3.class)
				.run((context) -> assertThat(context.getBean(JmsTemplate.class).getPriority()).isEqualTo(999));
	}

	@Test
	public void testJmsMessagingTemplateBackOff() {
		this.contextRunner.withUserConfiguration(TestConfiguration5.class)
				.run((context) -> assertThat(context.getBean(JmsMessagingTemplate.class).getDefaultDestinationName())
						.isEqualTo("fooBar"));
	}

	@Test
	public void testJmsTemplateBackOffEverything() {
		this.contextRunner
				.withUserConfiguration(TestConfiguration2.class, TestConfiguration3.class, TestConfiguration5.class)
				.run(this::testJmsTemplateBackOffEverything);
	}

	private void testJmsTemplateBackOffEverything(AssertableApplicationContext loaded) {
		JmsTemplate jmsTemplate = loaded.getBean(JmsTemplate.class);
		assertThat(jmsTemplate.getPriority()).isEqualTo(999);
		assertThat(loaded.getBean(ActiveMQConnectionFactory.class).getBrokerURL()).isEqualTo("foobar");
		JmsMessagingTemplate messagingTemplate = loaded.getBean(JmsMessagingTemplate.class);
		assertThat(messagingTemplate.getDefaultDestinationName()).isEqualTo("fooBar");
		assertThat(messagingTemplate.getJmsTemplate()).isEqualTo(jmsTemplate);
	}

	@Test
	public void testEnableJmsCreateDefaultContainerFactory() {
		this.contextRunner.withUserConfiguration(EnableJmsConfiguration.class)
				.run((context) -> assertThat(context)
						.getBean("jmsListenerContainerFactory", JmsListenerContainerFactory.class)
						.isExactlyInstanceOf(DefaultJmsListenerContainerFactory.class));
	}

	@Test
	public void testJmsListenerContainerFactoryBackOff() {
		this.contextRunner.withUserConfiguration(TestConfiguration6.class, EnableJmsConfiguration.class)
				.run((context) -> assertThat(context)
						.getBean("jmsListenerContainerFactory", JmsListenerContainerFactory.class)
						.isExactlyInstanceOf(SimpleJmsListenerContainerFactory.class));
	}

	@Test
	public void jmsListenerContainerFactoryWhenMultipleConnectionFactoryBeansShouldBackOff() {
		this.contextRunner.withUserConfiguration(TestConfiguration10.class)
				.run((context) -> assertThat(context)
						.doesNotHaveBean(JmsListenerContainerFactory.class));
	}

	@Test
	public void testJmsListenerContainerFactoryWithCustomSettings() {
		this.contextRunner.withUserConfiguration(EnableJmsConfiguration.class)
				.withPropertyValues("spring.jms.listener.autoStartup=false",
						"spring.jms.listener.acknowledgeMode=client", "spring.jms.listener.concurrency=2",
						"spring.jms.listener.maxConcurrency=10")
				.run(this::testJmsListenerContainerFactoryWithCustomSettings);
	}

	private void testJmsListenerContainerFactoryWithCustomSettings(AssertableApplicationContext loaded) {
		DefaultMessageListenerContainer container = getContainer(loaded, "jmsListenerContainerFactory");
		assertThat(container.isAutoStartup()).isFalse();
		assertThat(container.getSessionAcknowledgeMode()).isEqualTo(Session.CLIENT_ACKNOWLEDGE);
		assertThat(container.getConcurrentConsumers()).isEqualTo(2);
		assertThat(container.getMaxConcurrentConsumers()).isEqualTo(10);
	}

	@Test
	public void testDefaultContainerFactoryWithJtaTransactionManager() {
		this.contextRunner.withUserConfiguration(TestConfiguration7.class, EnableJmsConfiguration.class)
				.run((context) -> {
					DefaultMessageListenerContainer container = getContainer(context, "jmsListenerContainerFactory");
					assertThat(container.isSessionTransacted()).isFalse();
<<<<<<< HEAD
					assertThat(container).hasFieldOrPropertyWithValue(
							"transactionManager",
							context.getBean(JtaTransactionManager.class));
=======
					assertThat(new DirectFieldAccessor(container).getPropertyValue("transactionManager"))
							.isSameAs(context.getBean(JtaTransactionManager.class));
>>>>>>> c6c139d9
				});
	}

	@Test
	public void testDefaultContainerFactoryNonJtaTransactionManager() {
		this.contextRunner.withUserConfiguration(TestConfiguration8.class, EnableJmsConfiguration.class)
				.run((context) -> {
					DefaultMessageListenerContainer container = getContainer(context, "jmsListenerContainerFactory");
					assertThat(container.isSessionTransacted()).isTrue();
<<<<<<< HEAD
					assertThat(container)
							.hasFieldOrPropertyWithValue("transactionManager", null);
=======
					assertThat(new DirectFieldAccessor(container).getPropertyValue("transactionManager")).isNull();
>>>>>>> c6c139d9
				});
	}

	@Test
	public void testDefaultContainerFactoryNoTransactionManager() {
<<<<<<< HEAD
		this.contextRunner.withUserConfiguration(EnableJmsConfiguration.class)
				.run((context) -> {
					DefaultMessageListenerContainer container = getContainer(context,
							"jmsListenerContainerFactory");
					assertThat(container.isSessionTransacted()).isTrue();
					assertThat(container)
							.hasFieldOrPropertyWithValue("transactionManager", null);
				});
=======
		this.contextRunner.withUserConfiguration(EnableJmsConfiguration.class).run((context) -> {
			DefaultMessageListenerContainer container = getContainer(context, "jmsListenerContainerFactory");
			assertThat(container.isSessionTransacted()).isTrue();
			assertThat(new DirectFieldAccessor(container).getPropertyValue("transactionManager")).isNull();
		});
>>>>>>> c6c139d9
	}

	@Test
	public void testDefaultContainerFactoryWithMessageConverters() {
		this.contextRunner.withUserConfiguration(MessageConvertersConfiguration.class, EnableJmsConfiguration.class)
				.run((context) -> {
					DefaultMessageListenerContainer container = getContainer(context, "jmsListenerContainerFactory");
					assertThat(container.getMessageConverter()).isSameAs(context.getBean("myMessageConverter"));
				});
	}

	@Test
	public void testCustomContainerFactoryWithConfigurer() {
		this.contextRunner.withUserConfiguration(TestConfiguration9.class, EnableJmsConfiguration.class)
				.withPropertyValues("spring.jms.listener.autoStartup=false").run((context) -> {
					DefaultMessageListenerContainer container = getContainer(context, "customListenerContainerFactory");
					assertThat(container.getCacheLevel()).isEqualTo(DefaultMessageListenerContainer.CACHE_CONSUMER);
					assertThat(container.isAutoStartup()).isFalse();
				});
	}

	private DefaultMessageListenerContainer getContainer(AssertableApplicationContext loaded, String name) {
		JmsListenerContainerFactory<?> factory = loaded.getBean(name, JmsListenerContainerFactory.class);
		assertThat(factory).isInstanceOf(DefaultJmsListenerContainerFactory.class);
		return ((DefaultJmsListenerContainerFactory) factory).createListenerContainer(mock(JmsListenerEndpoint.class));
	}

	@Test
	public void testJmsTemplateWithMessageConverter() {
		this.contextRunner.withUserConfiguration(MessageConvertersConfiguration.class).run((context) -> {
			JmsTemplate jmsTemplate = context.getBean(JmsTemplate.class);
			assertThat(jmsTemplate.getMessageConverter()).isSameAs(context.getBean("myMessageConverter"));
		});
	}

	@Test
	public void testJmsTemplateWithDestinationResolver() {
		this.contextRunner.withUserConfiguration(DestinationResolversConfiguration.class)
				.run((context) -> assertThat(context.getBean(JmsTemplate.class).getDestinationResolver())
						.isSameAs(context.getBean("myDestinationResolver")));
	}

	@Test
	public void testJmsTemplateFullCustomization() {
		this.contextRunner.withUserConfiguration(MessageConvertersConfiguration.class)
				.withPropertyValues("spring.jms.template.default-destination=testQueue",
						"spring.jms.template.delivery-delay=500", "spring.jms.template.delivery-mode=non-persistent",
						"spring.jms.template.priority=6", "spring.jms.template.time-to-live=6000",
						"spring.jms.template.receive-timeout=2000")
				.run((context) -> {
					JmsTemplate jmsTemplate = context.getBean(JmsTemplate.class);
					assertThat(jmsTemplate.getMessageConverter()).isSameAs(context.getBean("myMessageConverter"));
					assertThat(jmsTemplate.isPubSubDomain()).isFalse();
					assertThat(jmsTemplate.getDefaultDestinationName()).isEqualTo("testQueue");
					assertThat(jmsTemplate.getDeliveryDelay()).isEqualTo(500);
					assertThat(jmsTemplate.getDeliveryMode()).isEqualTo(1);
					assertThat(jmsTemplate.getPriority()).isEqualTo(6);
					assertThat(jmsTemplate.getTimeToLive()).isEqualTo(6000);
					assertThat(jmsTemplate.isExplicitQosEnabled()).isTrue();
					assertThat(jmsTemplate.getReceiveTimeout()).isEqualTo(2000);
				});
	}

	@Test
	public void testPubSubDisabledByDefault() {
		this.contextRunner.withUserConfiguration(TestConfiguration.class)
				.run((context) -> assertThat(context.getBean(JmsTemplate.class).isPubSubDomain()).isFalse());
	}

	@Test
	public void testJmsTemplatePostProcessedSoThatPubSubIsTrue() {
		this.contextRunner.withUserConfiguration(TestConfiguration4.class)
				.run((context) -> assertThat(context.getBean(JmsTemplate.class).isPubSubDomain()).isTrue());
	}

	@Test
	public void testPubSubDomainActive() {
		this.contextRunner.withUserConfiguration(TestConfiguration.class)
				.withPropertyValues("spring.jms.pubSubDomain:true").run((context) -> {
					JmsTemplate jmsTemplate = context.getBean(JmsTemplate.class);
					DefaultMessageListenerContainer defaultMessageListenerContainer = context
							.getBean(DefaultJmsListenerContainerFactory.class)
							.createListenerContainer(mock(JmsListenerEndpoint.class));
					assertThat(jmsTemplate.isPubSubDomain()).isTrue();
					assertThat(defaultMessageListenerContainer.isPubSubDomain()).isTrue();
				});
	}

	@Test
	public void testPubSubDomainOverride() {
		this.contextRunner.withUserConfiguration(TestConfiguration.class)
				.withPropertyValues("spring.jms.pubSubDomain:false").run((context) -> {
					assertThat(context).hasSingleBean(JmsTemplate.class);
					assertThat(context).hasSingleBean(ConnectionFactory.class);
					JmsTemplate jmsTemplate = context.getBean(JmsTemplate.class);
<<<<<<< HEAD
					ConnectionFactory factory = context.getBean(ConnectionFactory.class);
=======
					ActiveMQConnectionFactory factory = context.getBean(ActiveMQConnectionFactory.class);
>>>>>>> c6c139d9
					assertThat(jmsTemplate).isNotNull();
					assertThat(jmsTemplate.isPubSubDomain()).isFalse();
					assertThat(factory).isNotNull().isEqualTo(jmsTemplate.getConnectionFactory());
				});
	}

	@Test
	public void testActiveMQOverriddenStandalone() {
		this.contextRunner.withUserConfiguration(TestConfiguration.class)
				.withPropertyValues("spring.activemq.inMemory:false").run((context) -> {
					assertThat(context).hasSingleBean(JmsTemplate.class);
					assertThat(context).hasSingleBean(CachingConnectionFactory.class);
					JmsTemplate jmsTemplate = context.getBean(JmsTemplate.class);
<<<<<<< HEAD
					ConnectionFactory factory = context.getBean(ConnectionFactory.class);
					assertThat(factory).isEqualTo(jmsTemplate.getConnectionFactory());
					assertThat(getBrokerUrl((CachingConnectionFactory) factory))
=======
					ActiveMQConnectionFactory factory = context.getBean(ActiveMQConnectionFactory.class);
					assertThat(jmsTemplate).isNotNull();
					assertThat(factory).isNotNull().isEqualTo(jmsTemplate.getConnectionFactory());
					assertThat(((ActiveMQConnectionFactory) jmsTemplate.getConnectionFactory()).getBrokerURL())
>>>>>>> c6c139d9
							.isEqualTo(ACTIVEMQ_NETWORK_URL);
				});
	}

	@Test
	public void testActiveMQOverriddenRemoteHost() {
		this.contextRunner.withUserConfiguration(TestConfiguration.class)
<<<<<<< HEAD
				.withPropertyValues("spring.activemq.brokerUrl:tcp://remote-host:10000")
				.run((context) -> {
					assertThat(context).hasSingleBean(JmsTemplate.class);
					assertThat(context).hasSingleBean(CachingConnectionFactory.class);
					JmsTemplate jmsTemplate = context.getBean(JmsTemplate.class);
					ConnectionFactory factory = context.getBean(ConnectionFactory.class);
					assertThat(factory).isEqualTo(jmsTemplate.getConnectionFactory());
					assertThat(getBrokerUrl((CachingConnectionFactory) factory))
=======
				.withPropertyValues("spring.activemq.brokerUrl:tcp://remote-host:10000").run((context) -> {
					JmsTemplate jmsTemplate = context.getBean(JmsTemplate.class);
					ActiveMQConnectionFactory factory = context.getBean(ActiveMQConnectionFactory.class);
					assertThat(jmsTemplate).isNotNull();
					assertThat(factory).isNotNull();
					assertThat(factory).isEqualTo(jmsTemplate.getConnectionFactory());
					assertThat(((ActiveMQConnectionFactory) jmsTemplate.getConnectionFactory()).getBrokerURL())
>>>>>>> c6c139d9
							.isEqualTo("tcp://remote-host:10000");
				});
	}

	private String getBrokerUrl(CachingConnectionFactory connectionFactory) {
		assertThat(connectionFactory.getTargetConnectionFactory())
				.isInstanceOf(ActiveMQConnectionFactory.class);
		return ((ActiveMQConnectionFactory) connectionFactory
				.getTargetConnectionFactory()).getBrokerURL();
	}

	@Test
	public void testActiveMQOverriddenPool() {
		this.contextRunner.withUserConfiguration(TestConfiguration.class)
				.withPropertyValues("spring.activemq.pool.enabled:true").run((context) -> {
					JmsTemplate jmsTemplate = context.getBean(JmsTemplate.class);
<<<<<<< HEAD
					JmsPoolConnectionFactory pool = context
							.getBean(JmsPoolConnectionFactory.class);
=======
					PooledConnectionFactory pool = context.getBean(PooledConnectionFactory.class);
>>>>>>> c6c139d9
					assertThat(jmsTemplate).isNotNull();
					assertThat(pool).isNotNull();
					assertThat(pool).isEqualTo(jmsTemplate.getConnectionFactory());
					ActiveMQConnectionFactory factory = (ActiveMQConnectionFactory) pool.getConnectionFactory();
					assertThat(factory.getBrokerURL()).isEqualTo(ACTIVEMQ_EMBEDDED_URL);
				});
	}

	@Test
	public void testActiveMQOverriddenPoolAndStandalone() {
		this.contextRunner.withUserConfiguration(TestConfiguration.class)
				.withPropertyValues("spring.activemq.pool.enabled:true", "spring.activemq.inMemory:false")
				.run((context) -> {
					JmsTemplate jmsTemplate = context.getBean(JmsTemplate.class);
<<<<<<< HEAD
					JmsPoolConnectionFactory pool = context
							.getBean(JmsPoolConnectionFactory.class);
=======
					PooledConnectionFactory pool = context.getBean(PooledConnectionFactory.class);
>>>>>>> c6c139d9
					assertThat(jmsTemplate).isNotNull();
					assertThat(pool).isNotNull();
					assertThat(pool).isEqualTo(jmsTemplate.getConnectionFactory());
					ActiveMQConnectionFactory factory = (ActiveMQConnectionFactory) pool.getConnectionFactory();
					assertThat(factory.getBrokerURL()).isEqualTo(ACTIVEMQ_NETWORK_URL);
				});
	}

	@Test
	public void testActiveMQOverriddenPoolAndRemoteServer() {
		this.contextRunner.withUserConfiguration(TestConfiguration.class)
				.withPropertyValues("spring.activemq.pool.enabled:true",
						"spring.activemq.brokerUrl:tcp://remote-host:10000")
				.run((context) -> {
					JmsTemplate jmsTemplate = context.getBean(JmsTemplate.class);
<<<<<<< HEAD
					JmsPoolConnectionFactory pool = context
							.getBean(JmsPoolConnectionFactory.class);
=======
					PooledConnectionFactory pool = context.getBean(PooledConnectionFactory.class);
>>>>>>> c6c139d9
					assertThat(jmsTemplate).isNotNull();
					assertThat(pool).isNotNull();
					assertThat(pool).isEqualTo(jmsTemplate.getConnectionFactory());
					ActiveMQConnectionFactory factory = (ActiveMQConnectionFactory) pool.getConnectionFactory();
					assertThat(factory.getBrokerURL()).isEqualTo("tcp://remote-host:10000");
				});
	}

	@Test
	public void enableJmsAutomatically() {
		this.contextRunner.withUserConfiguration(NoEnableJmsConfiguration.class)
				.run((context) -> assertThat(context)
						.hasBean(JmsListenerConfigUtils.JMS_LISTENER_ANNOTATION_PROCESSOR_BEAN_NAME)
						.hasBean(JmsListenerConfigUtils.JMS_LISTENER_ENDPOINT_REGISTRY_BEAN_NAME));
	}

	@Configuration
	protected static class TestConfiguration {

	}

	@Configuration
	protected static class TestConfiguration2 {

		@Bean
		ConnectionFactory connectionFactory() {
			return new ActiveMQConnectionFactory() {
				{
					setBrokerURL("foobar");
				}
			};
		}

	}

	@Configuration
	protected static class TestConfiguration3 {

		@Bean
		JmsTemplate jmsTemplate(ConnectionFactory connectionFactory) {
			JmsTemplate jmsTemplate = new JmsTemplate(connectionFactory);
			jmsTemplate.setPriority(999);
			return jmsTemplate;
		}

	}

	@Configuration
	protected static class TestConfiguration4 implements BeanPostProcessor {

		@Override
		public Object postProcessAfterInitialization(Object bean, String beanName) throws BeansException {
			if (bean.getClass().isAssignableFrom(JmsTemplate.class)) {
				JmsTemplate jmsTemplate = (JmsTemplate) bean;
				jmsTemplate.setPubSubDomain(true);
			}
			return bean;
		}

		@Override
		public Object postProcessBeforeInitialization(Object bean, String beanName) throws BeansException {
			return bean;
		}

	}

	@Configuration
	protected static class TestConfiguration5 {

		@Bean
		JmsMessagingTemplate jmsMessagingTemplate(JmsTemplate jmsTemplate) {
			JmsMessagingTemplate messagingTemplate = new JmsMessagingTemplate(jmsTemplate);
			messagingTemplate.setDefaultDestinationName("fooBar");
			return messagingTemplate;
		}

	}

	@Configuration
	protected static class TestConfiguration6 {

		@Bean
		JmsListenerContainerFactory<?> jmsListenerContainerFactory(ConnectionFactory connectionFactory) {
			SimpleJmsListenerContainerFactory factory = new SimpleJmsListenerContainerFactory();
			factory.setConnectionFactory(connectionFactory);
			return factory;
		}

	}

	@Configuration
	protected static class TestConfiguration7 {

		@Bean
		JtaTransactionManager transactionManager() {
			return mock(JtaTransactionManager.class);
		}

	}

	@Configuration
	protected static class TestConfiguration8 {

		@Bean
		DataSourceTransactionManager transactionManager() {
			return mock(DataSourceTransactionManager.class);
		}

	}

	@Configuration
	protected static class MessageConvertersConfiguration {

		@Bean
		@Primary
		public MessageConverter myMessageConverter() {
			return mock(MessageConverter.class);
		}

		@Bean
		public MessageConverter anotherMessageConverter() {
			return mock(MessageConverter.class);
		}

	}

	@Configuration
	protected static class DestinationResolversConfiguration {

		@Bean
		@Primary
		public DestinationResolver myDestinationResolver() {
			return mock(DestinationResolver.class);
		}

		@Bean
		public DestinationResolver anotherDestinationResolver() {
			return mock(DestinationResolver.class);
		}

	}

	@Configuration
	protected static class TestConfiguration9 {

		@Bean
		JmsListenerContainerFactory<?> customListenerContainerFactory(
				DefaultJmsListenerContainerFactoryConfigurer configurer, ConnectionFactory connectionFactory) {
			DefaultJmsListenerContainerFactory factory = new DefaultJmsListenerContainerFactory();
			configurer.configure(factory, connectionFactory);
			factory.setCacheLevel(DefaultMessageListenerContainer.CACHE_CONSUMER);
			return factory;

		}

	}

	@Configuration
	protected static class TestConfiguration10 {

		@Bean
		public ConnectionFactory connectionFactory1() {
			return new ActiveMQConnectionFactory();
		}

		@Bean
		public ConnectionFactory connectionFactory2() {
			return new ActiveMQConnectionFactory();
		}

	}

	@Configuration
	@EnableJms
	protected static class EnableJmsConfiguration {

	}

	@Configuration
	protected static class NoEnableJmsConfiguration {

	}

}<|MERGE_RESOLUTION|>--- conflicted
+++ resolved
@@ -72,25 +72,15 @@
 	}
 
 	private void testDefaultJmsConfiguration(AssertableApplicationContext loaded) {
-<<<<<<< HEAD
 		assertThat(loaded).hasSingleBean(ConnectionFactory.class);
 		assertThat(loaded).hasSingleBean(CachingConnectionFactory.class);
 		CachingConnectionFactory factory = loaded.getBean(CachingConnectionFactory.class);
-		assertThat(factory.getTargetConnectionFactory())
-				.isInstanceOf(ActiveMQConnectionFactory.class);
-=======
-		ActiveMQConnectionFactory factory = loaded.getBean(ActiveMQConnectionFactory.class);
->>>>>>> c6c139d9
+		assertThat(factory.getTargetConnectionFactory()).isInstanceOf(ActiveMQConnectionFactory.class);
 		JmsTemplate jmsTemplate = loaded.getBean(JmsTemplate.class);
 		JmsMessagingTemplate messagingTemplate = loaded.getBean(JmsMessagingTemplate.class);
 		assertThat(factory).isEqualTo(jmsTemplate.getConnectionFactory());
 		assertThat(messagingTemplate.getJmsTemplate()).isEqualTo(jmsTemplate);
-<<<<<<< HEAD
 		assertThat(getBrokerUrl(factory)).isEqualTo(ACTIVEMQ_EMBEDDED_URL);
-=======
-		assertThat(((ActiveMQConnectionFactory) jmsTemplate.getConnectionFactory()).getBrokerURL())
-				.isEqualTo(ACTIVEMQ_EMBEDDED_URL);
->>>>>>> c6c139d9
 		assertThat(loaded.containsBean("jmsListenerContainerFactory")).isTrue();
 	}
 
@@ -149,8 +139,7 @@
 	@Test
 	public void jmsListenerContainerFactoryWhenMultipleConnectionFactoryBeansShouldBackOff() {
 		this.contextRunner.withUserConfiguration(TestConfiguration10.class)
-				.run((context) -> assertThat(context)
-						.doesNotHaveBean(JmsListenerContainerFactory.class));
+				.run((context) -> assertThat(context).doesNotHaveBean(JmsListenerContainerFactory.class));
 	}
 
 	@Test
@@ -176,14 +165,8 @@
 				.run((context) -> {
 					DefaultMessageListenerContainer container = getContainer(context, "jmsListenerContainerFactory");
 					assertThat(container.isSessionTransacted()).isFalse();
-<<<<<<< HEAD
-					assertThat(container).hasFieldOrPropertyWithValue(
-							"transactionManager",
+					assertThat(container).hasFieldOrPropertyWithValue("transactionManager",
 							context.getBean(JtaTransactionManager.class));
-=======
-					assertThat(new DirectFieldAccessor(container).getPropertyValue("transactionManager"))
-							.isSameAs(context.getBean(JtaTransactionManager.class));
->>>>>>> c6c139d9
 				});
 	}
 
@@ -193,33 +176,17 @@
 				.run((context) -> {
 					DefaultMessageListenerContainer container = getContainer(context, "jmsListenerContainerFactory");
 					assertThat(container.isSessionTransacted()).isTrue();
-<<<<<<< HEAD
-					assertThat(container)
-							.hasFieldOrPropertyWithValue("transactionManager", null);
-=======
-					assertThat(new DirectFieldAccessor(container).getPropertyValue("transactionManager")).isNull();
->>>>>>> c6c139d9
+					assertThat(container).hasFieldOrPropertyWithValue("transactionManager", null);
 				});
 	}
 
 	@Test
 	public void testDefaultContainerFactoryNoTransactionManager() {
-<<<<<<< HEAD
-		this.contextRunner.withUserConfiguration(EnableJmsConfiguration.class)
-				.run((context) -> {
-					DefaultMessageListenerContainer container = getContainer(context,
-							"jmsListenerContainerFactory");
-					assertThat(container.isSessionTransacted()).isTrue();
-					assertThat(container)
-							.hasFieldOrPropertyWithValue("transactionManager", null);
-				});
-=======
 		this.contextRunner.withUserConfiguration(EnableJmsConfiguration.class).run((context) -> {
 			DefaultMessageListenerContainer container = getContainer(context, "jmsListenerContainerFactory");
 			assertThat(container.isSessionTransacted()).isTrue();
-			assertThat(new DirectFieldAccessor(container).getPropertyValue("transactionManager")).isNull();
+			assertThat(container).hasFieldOrPropertyWithValue("transactionManager", null);
 		});
->>>>>>> c6c139d9
 	}
 
 	@Test
@@ -315,11 +282,7 @@
 					assertThat(context).hasSingleBean(JmsTemplate.class);
 					assertThat(context).hasSingleBean(ConnectionFactory.class);
 					JmsTemplate jmsTemplate = context.getBean(JmsTemplate.class);
-<<<<<<< HEAD
 					ConnectionFactory factory = context.getBean(ConnectionFactory.class);
-=======
-					ActiveMQConnectionFactory factory = context.getBean(ActiveMQConnectionFactory.class);
->>>>>>> c6c139d9
 					assertThat(jmsTemplate).isNotNull();
 					assertThat(jmsTemplate.isPubSubDomain()).isFalse();
 					assertThat(factory).isNotNull().isEqualTo(jmsTemplate.getConnectionFactory());
@@ -333,50 +296,28 @@
 					assertThat(context).hasSingleBean(JmsTemplate.class);
 					assertThat(context).hasSingleBean(CachingConnectionFactory.class);
 					JmsTemplate jmsTemplate = context.getBean(JmsTemplate.class);
-<<<<<<< HEAD
 					ConnectionFactory factory = context.getBean(ConnectionFactory.class);
 					assertThat(factory).isEqualTo(jmsTemplate.getConnectionFactory());
-					assertThat(getBrokerUrl((CachingConnectionFactory) factory))
-=======
-					ActiveMQConnectionFactory factory = context.getBean(ActiveMQConnectionFactory.class);
-					assertThat(jmsTemplate).isNotNull();
-					assertThat(factory).isNotNull().isEqualTo(jmsTemplate.getConnectionFactory());
-					assertThat(((ActiveMQConnectionFactory) jmsTemplate.getConnectionFactory()).getBrokerURL())
->>>>>>> c6c139d9
-							.isEqualTo(ACTIVEMQ_NETWORK_URL);
+					assertThat(getBrokerUrl((CachingConnectionFactory) factory)).isEqualTo(ACTIVEMQ_NETWORK_URL);
 				});
 	}
 
 	@Test
 	public void testActiveMQOverriddenRemoteHost() {
 		this.contextRunner.withUserConfiguration(TestConfiguration.class)
-<<<<<<< HEAD
-				.withPropertyValues("spring.activemq.brokerUrl:tcp://remote-host:10000")
-				.run((context) -> {
+				.withPropertyValues("spring.activemq.brokerUrl:tcp://remote-host:10000").run((context) -> {
 					assertThat(context).hasSingleBean(JmsTemplate.class);
 					assertThat(context).hasSingleBean(CachingConnectionFactory.class);
 					JmsTemplate jmsTemplate = context.getBean(JmsTemplate.class);
 					ConnectionFactory factory = context.getBean(ConnectionFactory.class);
 					assertThat(factory).isEqualTo(jmsTemplate.getConnectionFactory());
-					assertThat(getBrokerUrl((CachingConnectionFactory) factory))
-=======
-				.withPropertyValues("spring.activemq.brokerUrl:tcp://remote-host:10000").run((context) -> {
-					JmsTemplate jmsTemplate = context.getBean(JmsTemplate.class);
-					ActiveMQConnectionFactory factory = context.getBean(ActiveMQConnectionFactory.class);
-					assertThat(jmsTemplate).isNotNull();
-					assertThat(factory).isNotNull();
-					assertThat(factory).isEqualTo(jmsTemplate.getConnectionFactory());
-					assertThat(((ActiveMQConnectionFactory) jmsTemplate.getConnectionFactory()).getBrokerURL())
->>>>>>> c6c139d9
-							.isEqualTo("tcp://remote-host:10000");
+					assertThat(getBrokerUrl((CachingConnectionFactory) factory)).isEqualTo("tcp://remote-host:10000");
 				});
 	}
 
 	private String getBrokerUrl(CachingConnectionFactory connectionFactory) {
-		assertThat(connectionFactory.getTargetConnectionFactory())
-				.isInstanceOf(ActiveMQConnectionFactory.class);
-		return ((ActiveMQConnectionFactory) connectionFactory
-				.getTargetConnectionFactory()).getBrokerURL();
+		assertThat(connectionFactory.getTargetConnectionFactory()).isInstanceOf(ActiveMQConnectionFactory.class);
+		return ((ActiveMQConnectionFactory) connectionFactory.getTargetConnectionFactory()).getBrokerURL();
 	}
 
 	@Test
@@ -384,12 +325,7 @@
 		this.contextRunner.withUserConfiguration(TestConfiguration.class)
 				.withPropertyValues("spring.activemq.pool.enabled:true").run((context) -> {
 					JmsTemplate jmsTemplate = context.getBean(JmsTemplate.class);
-<<<<<<< HEAD
-					JmsPoolConnectionFactory pool = context
-							.getBean(JmsPoolConnectionFactory.class);
-=======
-					PooledConnectionFactory pool = context.getBean(PooledConnectionFactory.class);
->>>>>>> c6c139d9
+					JmsPoolConnectionFactory pool = context.getBean(JmsPoolConnectionFactory.class);
 					assertThat(jmsTemplate).isNotNull();
 					assertThat(pool).isNotNull();
 					assertThat(pool).isEqualTo(jmsTemplate.getConnectionFactory());
@@ -404,12 +340,7 @@
 				.withPropertyValues("spring.activemq.pool.enabled:true", "spring.activemq.inMemory:false")
 				.run((context) -> {
 					JmsTemplate jmsTemplate = context.getBean(JmsTemplate.class);
-<<<<<<< HEAD
-					JmsPoolConnectionFactory pool = context
-							.getBean(JmsPoolConnectionFactory.class);
-=======
-					PooledConnectionFactory pool = context.getBean(PooledConnectionFactory.class);
->>>>>>> c6c139d9
+					JmsPoolConnectionFactory pool = context.getBean(JmsPoolConnectionFactory.class);
 					assertThat(jmsTemplate).isNotNull();
 					assertThat(pool).isNotNull();
 					assertThat(pool).isEqualTo(jmsTemplate.getConnectionFactory());
@@ -425,12 +356,7 @@
 						"spring.activemq.brokerUrl:tcp://remote-host:10000")
 				.run((context) -> {
 					JmsTemplate jmsTemplate = context.getBean(JmsTemplate.class);
-<<<<<<< HEAD
-					JmsPoolConnectionFactory pool = context
-							.getBean(JmsPoolConnectionFactory.class);
-=======
-					PooledConnectionFactory pool = context.getBean(PooledConnectionFactory.class);
->>>>>>> c6c139d9
+					JmsPoolConnectionFactory pool = context.getBean(JmsPoolConnectionFactory.class);
 					assertThat(jmsTemplate).isNotNull();
 					assertThat(pool).isNotNull();
 					assertThat(pool).isEqualTo(jmsTemplate.getConnectionFactory());
