{
  "properties": [
    {
      "name": "security.basic.enabled",
      "type": "java.lang.Boolean",
      "description": "Whether to enable basic authentication.",
      "defaultValue": true,
      "deprecation": {
        "reason": "The security auto-configuration is no longer customizable. Provide your own WebSecurityConfigurer bean instead.",
        "level": "error"
      }
    },
    {
      "name": "security.filter-dispatcher-types",
      "type": "java.util.Set<java.lang.String>",
      "description": "Security filter chain dispatcher types.",
      "deprecation": {
        "replacement": "spring.security.filter.dispatcher-types",
        "level": "error"
      }
    },
    {
      "name": "security.filter-order",
      "type": "java.lang.Integer",
      "description": "Security filter chain order.",
      "defaultValue": 0,
      "deprecation": {
        "replacement": "spring.security.filter.order",
        "level": "error"
      }
    },
    {
<<<<<<< HEAD
      "name": "server.compression.min-response-size",
      "description": "Minimum \"Content-Length\" value that is required for compression to be performed.",
      "type": "org.springframework.util.unit.DataSize",
      "defaultValue": "2KB"
=======
      "name": "server.compression.enabled",
      "description": "Whether response compression is enabled.",
      "defaultValue": false
    },
    {
      "name": "server.compression.excluded-user-agents",
      "description": "Comma-separated list of user agents for which responses should not be compressed."
    },
    {
      "name": "server.compression.mime-types",
      "description": "Comma-separated list of MIME types that should be compressed.",
      "defaultValue": [
        "text/html",
        "text/xml",
        "text/plain",
        "text/css",
        "text/javascript",
        "application/javascript",
        "application/json",
        "application/xml"
      ]
    },
    {
      "name": "server.compression.min-response-size",
      "description": "Minimum \"Content-Length\" value that is required for compression to be performed.",
      "defaultValue": 2048
>>>>>>> 1b10d3fc
    },
    {
      "name": "server.error.include-stacktrace",
      "defaultValue": "never"
    },
    {
      "name": "server.http2.enabled",
      "description": "Whether to enable HTTP/2 support, if the current environment supports it.",
      "defaultValue": false
    },
    {
      "name": "server.port",
      "defaultValue": 8080
    },
    {
      "name": "server.servlet.jsp.class-name",
      "description": "Class name of the servlet to use for JSPs. If registered is true and this class\n\t * is on the classpath then it will be registered.",
      "defaultValue": "org.apache.jasper.servlet.JspServlet"
    },
    {
      "name": "server.servlet.jsp.init-parameters",
      "description": "Init parameters used to configure the JSP servlet."
    },
    {
      "name": "server.servlet.jsp.registered",
      "description": "Whether the JSP servlet is registered.",
      "defaultValue": true
    },
    {
      "name": "server.servlet.session.cookie.comment",
      "description": "Comment for the session cookie."
    },
    {
      "name": "server.servlet.session.cookie.domain",
      "description": " Domain for the session cookie."
    },
    {
      "name": "server.servlet.session.cookie.http-only",
      "description": "Whether to use \"HttpOnly\" cookies for session cookies."
    },
    {
      "name": "server.servlet.session.cookie.max-age",
      "description": "Maximum age of the session cookie. If a duration suffix is not specified, seconds will be used."
    },
    {
      "name": "server.servlet.session.cookie.name",
      "description": "Session cookie name."
    },
    {
      "name": "server.servlet.session.cookie.path",
      "description": "Path of the session cookie."
    },
    {
      "name": "server.servlet.session.cookie.secure",
      "description": "Whether to always mark the session cookie as secure."
    },
    {
      "name": "server.servlet.session.persistent",
      "description": "Whether to persist session data between restarts.",
      "defaultValue": false
    },
    {
      "name": "server.servlet.session.store-dir",
      "description": "Directory used to store session data."
    },
    {
      "name": "server.servlet.session.timeout",
      "description": "Session timeout. If a duration suffix is not specified, seconds will be used.",
      "defaultValue": "30m"
    },
    {
      "name": "server.servlet.session.tracking-modes",
      "description": "Session tracking modes."
    },
    {
      "name": "server.ssl.ciphers",
      "description": "Supported SSL ciphers."
    },
    {
      "name": "server.ssl.client-auth",
      "description": "Whether client authentication is wanted (\"want\") or needed (\"need\"). Requires a trust store."
    },
    {
      "name": "server.ssl.enabled",
      "description": "Whether to enable SSL support.",
      "defaultValue": true
    },
    {
      "name": "server.ssl.enabled-protocols",
      "description": "Enabled SSL protocols."
    },
    {
      "name": "server.ssl.key-alias",
      "description": "Alias that identifies the key in the key store."
    },
    {
      "name": "server.ssl.key-password",
      "description": "Password used to access the key in the key store."
    },
    {
      "name": "server.ssl.key-store",
      "description": "Path to the key store that holds the SSL certificate (typically a jks file)."
    },
    {
      "name": "server.ssl.key-store-password",
      "description": "Password used to access the key store."
    },
    {
      "name": "server.ssl.key-store-provider",
      "description": "Provider for the key store."
    },
    {
      "name": "server.ssl.key-store-type",
      "description": "Type of the key store."
    },
    {
      "name": "server.ssl.protocol",
      "description": "SSL protocol to use.",
      "defaultValue":  "TLS"
    },
    {
      "name": "server.ssl.trust-store",
      "description": "Trust store that holds SSL certificates."
    },
    {
      "name": "server.ssl.trust-store-password",
      "description": "Password used to access the trust store."
    },
    {
      "name": "server.ssl.trust-store-provider",
      "description": "Provider for the trust store."
    },
    {
      "name": "server.ssl.trust-store-type",
      "description": "Type of the trust store."
    },
    {
      "name": "spring.aop.auto",
      "type": "java.lang.Boolean",
      "description": "Add @EnableAspectJAutoProxy.",
      "defaultValue": true
    },
    {
      "name": "spring.aop.proxy-target-class",
      "type": "java.lang.Boolean",
      "description": "Whether subclass-based (CGLIB) proxies are to be created (true), as opposed to standard Java interface-based proxies (false).",
      "defaultValue": true
    },
    {
      "name": "spring.activemq.pool.maximum-active-session-per-connection",
      "deprecation": {
        "replacement": "spring.activemq.pool.max-sessions-per-connection"
      }
    },
    {
      "name": "spring.artemis.pool.maximum-active-session-per-connection",
      "deprecation": {
        "replacement": "spring.artemis.pool.max-sessions-per-connection"
      }
    },
    {
      "name": "spring.application.admin.enabled",
      "type": "java.lang.Boolean",
      "description": "Whether to enable admin features for the application.",
      "defaultValue": false
    },
    {
      "name": "spring.application.admin.jmx-name",
      "type": "java.lang.String",
      "description": "JMX name of the application admin MBean.",
      "defaultValue": "org.springframework.boot:type=Admin,name=SpringApplication"
    },
    {
      "name": "spring.autoconfigure.exclude",
      "type": "java.util.List<java.lang.Class>",
      "description": "Auto-configuration classes to exclude."
    },
    {
      "name": "spring.batch.initialize-schema",
      "defaultValue": "embedded"
    },
    {
      "name": "spring.batch.job.enabled",
      "type": "java.lang.Boolean",
      "description": "Execute all Spring Batch jobs in the context on startup.",
      "defaultValue": true
    },
    {
      "name": "spring.dao.exceptiontranslation.enabled",
      "type": "java.lang.Boolean",
      "description": "Whether to enable the PersistenceExceptionTranslationPostProcessor.",
      "defaultValue": true
    },
    {
      "name": "spring.datasource.jmx-enabled",
      "type": "java.lang.Boolean",
      "description": "Whether to enable JMX support (if provided by the underlying pool).",
      "defaultValue": false
    },
    {
      "name": "spring.datasource.initialization-mode",
      "defaultValue": "embedded"
    },
    {
      "name": "spring.data.cassandra.contact-points",
      "defaultValue": [
        "localhost"
      ]
    },
    {
      "name": "spring.data.cassandra.compression",
      "defaultValue": "none"
    },
    {
      "name": "spring.data.cassandra.repositories.type",
      "type": "org.springframework.boot.autoconfigure.data.RepositoryType",
      "description": "Type of Cassandra repositories to enable.",
      "defaultValue": "auto"
    },
    {
      "name": "spring.data.cassandra.repositories.enabled",
      "type": "java.lang.Boolean",
      "description": "Whether to enable Cassandra repositories.",
      "defaultValue": true,
      "deprecation": {
        "replacement": "spring.data.cassandra.repositories.type",
        "level": "error"
      }
    },
    {
      "name": "spring.data.couchbase.consistency",
      "defaultValue": "read-your-own-writes"
    },
    {
      "name": "spring.data.couchbase.repositories.type",
      "type": "org.springframework.boot.autoconfigure.data.RepositoryType",
      "description": "Type of Couchbase repositories to enable.",
      "defaultValue": "auto"
    },
    {
      "name": "spring.data.couchbase.repositories.enabled",
      "type": "java.lang.Boolean",
      "description": "Whether to enable Couchbase repositories.",
      "defaultValue": true,
      "deprecation": {
        "replacement": "spring.data.couchbase.repositories.type",
        "level": "error"
      }
    },
    {
      "name": "spring.data.elasticsearch.repositories.enabled",
      "type": "java.lang.Boolean",
      "description": "Whether to enable Elasticsearch repositories.",
      "defaultValue": true
    },
    {
      "name": "spring.data.jdbc.repositories.enabled",
      "type": "java.lang.Boolean",
      "description": "Whether to enable JDBC repositories.",
      "defaultValue": true
    },
    {
      "name": "spring.data.jpa.repositories.bootstrap-mode",
      "type": "org.springframework.data.repository.config.BootstrapMode",
      "description": "Bootstrap mode for JPA repositories.",
      "defaultValue": "default"
    },
    {
      "name": "spring.data.jpa.repositories.enabled",
      "type": "java.lang.Boolean",
      "description": "Whether to enable JPA repositories.",
      "defaultValue": true
    },
    {
      "name": "spring.data.ldap.repositories.enabled",
      "type": "java.lang.Boolean",
      "description": "Whether to enable LDAP repositories.",
      "defaultValue": true
    },
    {
      "name": "spring.data.mongodb.repositories.type",
      "type": "org.springframework.boot.autoconfigure.data.RepositoryType",
      "description": "Type of Mongo repositories to enable.",
      "defaultValue": "auto"
    },
    {
      "name": "spring.data.mongodb.repositories.enabled",
      "type": "java.lang.Boolean",
      "description": "Whether to enable Mongo repositories.",
      "defaultValue": true,
      "deprecation": {
        "replacement": "spring.data.mongodb.repositories.type",
        "level": "error"
      }
    },
    {
      "name": "spring.data.mongodb.uri",
      "defaultValue": "mongodb://localhost/test"
    },
    {
      "name": "spring.data.neo4j.auto-index",
      "defaultValue": "none"
    },
    {
      "name": "spring.data.neo4j.open-in-view",
      "defaultValue": true
    },
    {
      "name": "spring.data.neo4j.repositories.enabled",
      "type": "java.lang.Boolean",
      "description": "Whether to enable Neo4j repositories.",
      "defaultValue": true
    },
    {
      "name": "spring.data.redis.repositories.enabled",
      "type": "java.lang.Boolean",
      "description": "Whether to enable Redis repositories.",
      "defaultValue": true
    },
    {
      "name": "spring.data.rest.detection-strategy",
      "defaultValue": "default"
    },
    {
      "name": "spring.data.solr.repositories.enabled",
      "type": "java.lang.Boolean",
      "description": "Whether to enable Solr repositories.",
      "defaultValue": true
    },
    {
      "name": "spring.elasticsearch.jest.uris",
      "defaultValue": [
        "http://localhost:9200"
      ]
    },
    {
      "name": "spring.elasticsearch.rest.uris",
      "defaultValue": [
        "http://localhost:9200"
      ]
    },
    {
      "name": "spring.info.build.location",
      "defaultValue": "classpath:META-INF/build-info.properties"
    },
    {
      "name": "spring.info.git.location",
      "defaultValue": "classpath:git.properties"
    },
    {
      "name": "spring.freemarker.prefix",
      "defaultValue": ""
    },
    {
      "name": "spring.freemarker.suffix",
      "defaultValue": ".ftl"
    },
    {
      "name": "spring.groovy.template.prefix",
      "defaultValue": ""
    },
    {
      "name": "spring.groovy.template.suffix",
      "defaultValue": ".tpl"
    },
    {
      "name": "spring.http.encoding.enabled",
      "type": "java.lang.Boolean",
      "description": "Whether to enable http encoding support.",
      "defaultValue": true
    },
    {
      "name": "spring.http.converters.preferred-json-mapper",
      "type": "java.lang.String",
      "description": "Preferred JSON mapper to use for HTTP message conversion. By default, auto-detected according to the environment."
    },
    {
      "name": "spring.integration.jdbc.initialize-schema",
      "defaultValue": "embedded"
    },
    {
      "name": "spring.jersey.type",
      "defaultValue": "servlet"
    },
    {
      "name": "spring.jmx.default-domain",
      "type": "java.lang.String",
      "description": "JMX domain name."
    },
    {
      "name": "spring.jmx.enabled",
      "type": "java.lang.Boolean",
      "description": "Expose management beans to the JMX domain.",
      "defaultValue": true
    },
    {
      "name": "spring.jmx.server",
      "type": "java.lang.String",
      "description": "MBeanServer bean name.",
      "defaultValue": "mbeanServer"
    },
    {
      "name": "spring.jmx.unique-names",
      "type": "java.lang.Boolean",
      "description": "Whether unique runtime object names should be ensured.",
      "defaultValue": false
    },
    {
      "name": "spring.jpa.open-in-view",
      "defaultValue": true
    },
    {
      "name": "spring.jta.enabled",
      "type": "java.lang.Boolean",
      "description": "Whether to enable JTA support.",
      "defaultValue": true
    },
    {
      "name": "spring.jta.bitronix.properties.allow-multiple-lrc",
      "description": "Whether to allow multiple LRC resources to be enlisted into the same transaction.",
      "defaultValue": false
    },
    {
      "name": "spring.jta.bitronix.properties.asynchronous2-pc",
      "description": "Whether to enable asynchronously execution of two phase commit.",
      "defaultValue": false
    },
    {
      "name": "spring.jta.bitronix.properties.background-recovery-interval",
      "description": "Interval in minutes at which to run the recovery process in the background.",
      "defaultValue": 1,
      "deprecation": {
        "replacement": "spring.jta.bitronix.properties.background-recovery-interval-seconds"
      }
    },
    {
      "name": "spring.jta.bitronix.properties.background-recovery-interval-seconds",
      "description": "Interval in seconds at which to run the recovery process in the background.",
      "defaultValue": 60
    },
    {
      "name": "spring.jta.bitronix.properties.current-node-only-recovery",
      "description": "Whether to recover only the current node. Should be enabled if you run multiple instances of the transaction manager on the same JMS and JDBC resources.",
      "defaultValue": true
    },
    {
      "name": "spring.jta.bitronix.properties.debug-zero-resource-transaction",
      "description": "Whether to log the creation and commit call stacks of transactions executed without a single enlisted resource.",
      "defaultValue": false
    },
    {
      "name": "spring.jta.bitronix.properties.default-transaction-timeout",
      "description": "Default transaction timeout, in seconds.",
      "defaultValue": 60
    },
    {
      "name": "spring.jta.bitronix.properties.disable-jmx",
      "description": "Whether to enable JMX support.",
      "defaultValue": false
    },
    {
      "name": "spring.jta.bitronix.properties.exception-analyzer",
      "description": "Set the fully qualified name of the exception analyzer implementation to use."
    },
    {
      "name": "spring.jta.bitronix.properties.filter-log-status",
      "description": "Whether to enable filtering of logs so that only mandatory logs are written.",
      "defaultValue": false
    },
    {
      "name": "spring.jta.bitronix.properties.force-batching-enabled",
      "description": "Whether disk forces are batched.",
      "defaultValue": true
    },
    {
      "name": "spring.jta.bitronix.properties.forced-write-enabled",
      "description": "Whether logs are forced to disk.",
      "defaultValue": true
    },
    {
      "name": "spring.jta.bitronix.properties.graceful-shutdown-interval",
      "description": "Maximum amount of seconds the TM waits for transactions to get done before aborting them at shutdown time.",
      "defaultValue": 60
    },
    {
      "name": "spring.jta.bitronix.properties.jndi-transaction-synchronization-registry-name",
      "description": "JNDI name of the TransactionSynchronizationRegistry."
    },
    {
      "name": "spring.jta.bitronix.properties.jndi-user-transaction-name",
      "description": "JNDI name of the UserTransaction."
    },
    {
      "name": "spring.jta.bitronix.properties.journal",
      "description": "Name of the journal. Can be 'disk', 'null', or a class name.",
      "defaultValue": "disk"
    },
    {
      "name": "spring.jta.bitronix.properties.log-part1-filename",
      "description": "Name of the first fragment of the journal.",
      "defaultValue": "btm1.tlog"
    },
    {
      "name": "spring.jta.bitronix.properties.log-part2-filename",
      "description": "Name of the second fragment of the journal.",
      "defaultValue": "btm2.tlog"
    },
    {
      "name": "spring.jta.bitronix.properties.max-log-size-in-mb",
      "description": "Maximum size in megabytes of the journal fragments.",
      "defaultValue": 2
    },
    {
      "name": "spring.jta.bitronix.properties.resource-configuration-filename",
      "description": "ResourceLoader configuration file name."
    },
    {
      "name": "spring.jta.bitronix.properties.server-id",
      "description": "ASCII ID that must uniquely identify this TM instance. Defaults to the machine's IP address."
    },
    {
      "name": "spring.jta.bitronix.properties.skip-corrupted-logs",
      "description": "Skip corrupted transactions log entries. Use only at last resort when all you have to recover is a pair of corrupted files.",
      "defaultValue": false
    },
    {
      "name": "spring.jta.bitronix.properties.warn-about-zero-resource-transaction",
      "description": "Whether to log a warning for transactions executed without a single enlisted resource.",
      "defaultValue": true
    },
    {
      "name": "spring.kafka.jaas.control-flag",
      "defaultValue": "required"
    },
    {
      "name": "spring.kafka.listener.type",
      "defaultValue": "single"
    },
    {
      "name": "spring.mail.test-connection",
      "description": "Whether to test that the mail server is available on startup.",
      "sourceType": "org.springframework.boot.autoconfigure.mail.MailProperties",
      "type": "java.lang.Boolean",
      "defaultValue": false
    },
    {
      "name": "spring.mongodb.embedded.features",
      "defaultValue": [
        "sync_delay"
      ]
    },
    {
      "name": "spring.mustache.prefix",
      "defaultValue": "classpath:/templates/"
    },
    {
      "name": "spring.mustache.suffix",
      "defaultValue": ".mustache"
    },
    {
      "name": "spring.mvc.favicon.enabled",
      "type": "java.lang.Boolean",
      "description": "Whether to enable resolution of favicon.ico.",
      "defaultValue": true
    },
    {
      "name": "spring.mvc.formcontent.putfilter.enabled",
      "type": "java.lang.Boolean",
      "description": "Whether to enable Spring's HttpPutFormContentFilter.",
      "defaultValue": true,
      "deprecation" : {
        "replacement" : "spring.mvc.formcontent.filter.enabled",
        "level" : "error"
      }
    },
    {
      "name": "spring.mvc.formcontent.filter.enabled",
      "type": "java.lang.Boolean",
      "description": "Whether to enable Spring's FormContentFilter.",
      "defaultValue": true
    },
    {
      "name": "spring.mvc.hiddenmethod.filter.enabled",
      "type": "java.lang.Boolean",
      "description": "Whether to enable Spring's HiddenHttpMethodFilter.",
      "defaultValue": true
    },
    {
      "name" : "spring.mvc.media-types",
      "type" : "java.util.Map<java.lang.String,org.springframework.http.MediaType>",
      "description" : "Maps file extensions to media types for content negotiation, e.g. yml to text/yaml.",
      "deprecation" : {
        "replacement" : "spring.mvc.contentnegotiation.media-types",
        "level" : "error"
      }
    },
    {
      "name": "spring.mvc.locale-resolver",
      "defaultValue": "accept-header"
    },
    {
      "name" : "spring.resources.chain.gzipped",
      "type" : "java.lang.Boolean",
      "description" : "Whether to enable resolution of already gzipped resources. Checks for a resource name variant with the \"*.gz\" extension.",
      "deprecation" : {
        "replacement" : "spring.resources.chain.compressed",
        "level" : "error"
      }
    },
    {
      "name": "spring.quartz.jdbc.initialize-schema",
      "defaultValue": "embedded"
    },
    {
      "name": "spring.quartz.job-store-type",
      "defaultValue": "memory"
    },
    {
      "name": "spring.quartz.scheduler-name",
      "defaultValue": "quartzScheduler"
    },
    {
      "name": "spring.rabbitmq.cache.connection.mode",
      "defaultValue": "channel"
    },
    {
      "name": "spring.rabbitmq.dynamic",
      "type": "java.lang.Boolean",
      "description": "Whether to create an AmqpAdmin bean.",
      "defaultValue": true
    },
    {
      "name": "spring.rabbitmq.listener.type",
      "defaultValue": "simple"
    },
    {
      "name": "spring.security.filter.dispatcher-types",
      "defaultValue": [
        "async",
        "error",
        "request"
      ]
    },
    {
      "name": "spring.security.filter.order",
      "defaultValue": -100
    },
    {
      "name": "spring.session.jdbc.initialize-schema",
      "defaultValue": "embedded"
    },
    {
      "name": "spring.session.hazelcast.flush-mode",
      "defaultValue": "on-save"
    },
    {
      "name" : "spring.security.oauth2.client.registration",
      "type" : "java.util.Map<java.lang.String,org.springframework.boot.autoconfigure.security.oauth2.client.OAuth2ClientProperties.LoginClientRegistration>",
      "description" : "Maps client registration-id to a client registration.",
      "deprecation" : {
        "replacement" : "spring.security.oauth2.client.registration.login",
        "level" : "warning"
      }
    },
    {
      "name": "spring.session.servlet.filter-dispatcher-types",
      "defaultValue": [
        "async",
        "error",
        "request"
      ]
    },
    {
      "name": "spring.session.redis.flush-mode",
      "defaultValue": "on-save"
    },
    {
      "name": "flyway.baseline-description",
      "type": "java.lang.String",
      "deprecation": {
        "replacement": "spring.flyway.baseline-description",
        "level": "error"
      }
    },
    {
      "name": "flyway.baseline-on-migrate",
      "type": "java.lang.Boolean",
      "deprecation": {
        "replacement": "spring.flyway.baseline-on-migrate",
        "level": "error"
      }
    },
    {
      "name": "flyway.baseline-version",
      "type": "org.flywaydb.core.api.MigrationVersion",
      "deprecation": {
        "replacement": "spring.flyway.baseline-version",
        "level": "error"
      }
    },
    {
      "name": "flyway.check-location",
      "type": "java.lang.Boolean",
      "description": "Check that migration scripts location exists.",
      "defaultValue": false,
      "deprecation": {
        "replacement": "spring.flyway.check-location",
        "level": "error"
      }
    },
    {
      "name": "flyway.clean-on-validation-error",
      "type": "java.lang.Boolean",
      "deprecation": {
        "replacement": "spring.flyway.clean-on-validation-error",
        "level": "error"
      }
    },
    {
      "name": "flyway.enabled",
      "type": "java.lang.Boolean",
      "description": "Whether to enable flyway.",
      "defaultValue": true,
      "deprecation": {
        "replacement": "spring.flyway.enabled",
        "level": "error"
      }
    },
    {
      "name": "flyway.init-description",
      "type": "java.lang.String",
      "deprecation": {
        "level": "error"
      }
    },
    {
      "name": "flyway.init-on-migrate",
      "type": "java.lang.Boolean",
      "deprecation": {
        "level": "error"
      }
    },
    {
      "name": "flyway.init-sqls",
      "type": "java.util.List<java.lang.String>",
      "description": "SQL statements to execute to initialize a connection immediately after obtaining\n it.",
      "deprecation": {
        "replacement": "spring.flyway.init-sqls",
        "level": "error"
      }
    },
    {
      "name": "flyway.init-version",
      "type": "org.flywaydb.core.api.MigrationVersion",
      "deprecation": {
        "level": "error"
      }
    },
    {
      "name": "flyway.locations",
      "type": "java.util.List<java.lang.String>",
      "description": "Locations of migrations scripts. Can contain the special \"{vendor}\" placeholder to\n use vendor-specific locations.",
      "deprecation": {
        "replacement": "spring.flyway.locations",
        "level": "error"
      }
    },
    {
      "name": "flyway.out-of-order",
      "type": "java.lang.Boolean",
      "deprecation": {
        "replacement": "spring.flyway.out-of-order",
        "level": "error"
      }
    },
    {
      "name": "flyway.password",
      "type": "java.lang.String",
      "description": "Login password of the database to migrate.",
      "deprecation": {
        "replacement": "spring.flyway.password",
        "level": "error"
      }
    },
    {
      "name": "flyway.placeholder-prefix",
      "type": "java.lang.String",
      "deprecation": {
        "replacement": "spring.flyway.placeholder-prefix",
        "level": "error"
      }
    },
    {
      "name": "flyway.placeholder-replacement",
      "type": "java.lang.Boolean",
      "deprecation": {
        "replacement": "spring.flyway.placeholder-replacement",
        "level": "error"
      }
    },
    {
      "name": "flyway.placeholder-suffix",
      "type": "java.lang.String",
      "deprecation": {
        "replacement": "spring.flyway.placeholder-suffix",
        "level": "error"
      }
    },
    {
      "name": "flyway.placeholders",
      "type": "java.util.Map<java.lang.String,java.lang.String>",
      "deprecation": {
        "replacement": "spring.flyway.placeholders",
        "level": "error"
      }
    },
    {
      "name": "flyway.schemas",
      "type": "java.lang.String[]",
      "deprecation": {
        "replacement": "spring.flyway.schemas",
        "level": "error"
      }
    },
    {
      "name": "flyway.sql-migration-prefix",
      "type": "java.lang.String",
      "deprecation": {
        "replacement": "spring.flyway.sql-migration-prefix",
        "level": "error"
      }
    },
    {
      "name": "flyway.sql-migration-separator",
      "type": "java.lang.String",
      "deprecation": {
        "replacement": "spring.flyway.sql-migration-separator",
        "level": "error"
      }
    },
    {
      "name": "flyway.sql-migration-suffix",
      "type": "java.lang.String",
      "deprecation": {
        "replacement": "spring.flyway.sql-migration-suffixes",
        "level": "error"
      }
    },
    {
      "name": "flyway.table",
      "type": "java.lang.String",
      "deprecation": {
        "replacement": "spring.flyway.table",
        "level": "error"
      }
    },
    {
      "name": "flyway.target",
      "type": "org.flywaydb.core.api.MigrationVersion",
      "deprecation": {
        "replacement": "spring.flyway.target",
        "level": "error"
      }
    },
    {
      "name": "flyway.url",
      "type": "java.lang.String",
      "description": "JDBC url of the database to migrate. If not set, the primary configured data source\n is used.",
      "deprecation": {
        "replacement": "spring.flyway.url",
        "level": "error"
      }
    },
    {
      "name": "flyway.user",
      "type": "java.lang.String",
      "description": "Login user of the database to migrate.",
      "deprecation": {
        "replacement": "spring.flyway.user",
        "level": "error"
      }
    },
    {
      "name": "flyway.validate-on-migrate",
      "type": "java.lang.Boolean",
      "deprecation": {
        "replacement": "spring.flyway.validate-on-migrate",
        "level": "error"
      }
    },
    {
      "name": "liquibase.change-log",
      "type": "java.lang.String",
      "description": "Change log configuration path.",
      "defaultValue": "classpath:/db/changelog/db.changelog-master.yaml",
      "deprecation": {
        "replacement": "spring.liquibase.change-log",
        "level": "error"
      }
    },
    {
      "name": "liquibase.check-change-log-location",
      "type": "java.lang.Boolean",
      "description": "Check the change log location exists.",
      "defaultValue": true,
      "deprecation": {
        "replacement": "spring.liquibase.check-change-log-location",
        "level": "error"
      }
    },
    {
      "name": "liquibase.contexts",
      "type": "java.lang.String",
      "description": "Comma-separated list of runtime contexts to use.",
      "deprecation": {
        "replacement": "spring.liquibase.contexts",
        "level": "error"
      }
    },
    {
      "name": "liquibase.default-schema",
      "type": "java.lang.String",
      "description": "Default database schema.",
      "deprecation": {
        "replacement": "spring.liquibase.default-schema",
        "level": "error"
      }
    },
    {
      "name": "liquibase.drop-first",
      "type": "java.lang.Boolean",
      "description": "Drop the database schema first.",
      "defaultValue": false,
      "deprecation": {
        "replacement": "spring.liquibase.drop-first",
        "level": "error"
      }
    },
    {
      "name": "liquibase.enabled",
      "type": "java.lang.Boolean",
      "description": "Whether to enable liquibase support.",
      "defaultValue": true,
      "deprecation": {
        "replacement": "spring.liquibase.enabled",
        "level": "error"
      }
    },
    {
      "name": "liquibase.labels",
      "type": "java.lang.String",
      "description": "Comma-separated list of runtime labels to use.",
      "deprecation": {
        "replacement": "spring.liquibase.labels",
        "level": "error"
      }
    },
    {
      "name": "liquibase.parameters",
      "type": "java.util.Map<java.lang.String,java.lang.String>",
      "description": "Change log parameters.",
      "deprecation": {
        "replacement": "spring.liquibase.parameters",
        "level": "error"
      }
    },
    {
      "name": "liquibase.password",
      "type": "java.lang.String",
      "description": "Login password of the database to migrate.",
      "deprecation": {
        "replacement": "spring.liquibase.password",
        "level": "error"
      }
    },
    {
      "name": "liquibase.rollback-file",
      "type": "java.io.File",
      "description": "File to which rollback SQL will be written when an update is performed.",
      "deprecation": {
        "replacement": "spring.liquibase.rollback-file",
        "level": "error"
      }
    },
    {
      "name": "liquibase.url",
      "type": "java.lang.String",
      "description": "JDBC url of the database to migrate. If not set, the primary configured data source\n is used.",
      "deprecation": {
        "replacement": "spring.liquibase.url",
        "level": "error"
      }
    },
    {
      "name": "liquibase.user",
      "type": "java.lang.String",
      "description": "Login user of the database to migrate.",
      "deprecation": {
        "replacement": "spring.liquibase.user",
        "level": "error"
      }
    },
    {
      "name": "security.basic.authorize-mode",
      "description": "Security authorize mode to apply.",
      "defaultValue": "role",
      "deprecation": {
        "reason": "The security auto-configuration is no longer customizable. Provide your own WebSecurityConfigurer bean instead.",
        "level": "error"
      }
    },
    {
      "name": "security.basic.path",
      "type": "java.lang.String[]",
      "description": "Comma-separated list of paths to secure.",
      "defaultValue": [
        "/**"
      ],
      "deprecation": {
        "reason": "The security auto-configuration is no longer customizable. Provide your own WebSecurityConfigurer bean instead.",
        "level": "error"
      }
    },
    {
      "name": "security.basic.realm",
      "type": "java.lang.String",
      "description": "HTTP basic realm name.",
      "defaultValue": "Spring",
      "deprecation": {
        "reason": "The security auto-configuration is no longer customizable. Provide your own WebSecurityConfigurer bean instead.",
        "level": "error"
      }
    },
    {
      "name": "security.enable-csrf",
      "type": "java.lang.Boolean",
      "description": "Whether to enable Cross Site Request Forgery support.",
      "defaultValue": false,
      "deprecation": {
        "reason": "The security auto-configuration is no longer customizable. Provide your own WebSecurityConfigurer bean instead.",
        "level": "error"
      }
    },
    {
      "name": "security.headers.cache",
      "type": "java.lang.Boolean",
      "description": "Whether to enable cache control HTTP headers.",
      "defaultValue": true,
      "deprecation": {
        "reason": "The security auto-configuration is no longer customizable. Provide your own WebSecurityConfigurer bean instead.",
        "level": "error"
      }
    },
    {
      "name": "security.headers.content-security-policy",
      "type": "java.lang.String",
      "description": "Value for content security policy header.",
      "deprecation": {
        "reason": "The security auto-configuration is no longer customizable. Provide your own WebSecurityConfigurer bean instead.",
        "level": "error"
      }
    },
    {
      "name": "security.headers.content-security-policy-mode",
      "description": "Content security policy mode.",
      "defaultValue": "default",
      "deprecation": {
        "reason": "The security auto-configuration is no longer customizable. Provide your own WebSecurityConfigurer bean instead.",
        "level": "error"
      }
    },
    {
      "name": "security.headers.content-type",
      "type": "java.lang.Boolean",
      "description": "Whether to enable \"X-Content-Type-Options\" header.",
      "defaultValue": true,
      "deprecation": {
        "reason": "The security auto-configuration is no longer customizable. Provide your own WebSecurityConfigurer bean instead.",
        "level": "error"
      }
    },
    {
      "name": "security.headers.frame",
      "type": "java.lang.Boolean",
      "description": "Whether to enable \"X-Frame-Options\" header.",
      "defaultValue": true,
      "deprecation": {
        "reason": "The security auto-configuration is no longer customizable. Provide your own WebSecurityConfigurer bean instead.",
        "level": "error"
      }
    },
    {
      "name": "security.headers.hsts",
      "description": "HTTP Strict Transport Security (HSTS) mode (none, domain, all).",
      "defaultValue": "all",
      "deprecation": {
        "reason": "The security auto-configuration is no longer customizable. Provide your own WebSecurityConfigurer bean instead.",
        "level": "error"
      }
    },
    {
      "name": "security.headers.xss",
      "type": "java.lang.Boolean",
      "description": "Whether to enable cross site scripting (XSS) protection.",
      "defaultValue": true,
      "deprecation": {
        "reason": "The security auto-configuration is no longer customizable. Provide your own WebSecurityConfigurer bean instead.",
        "level": "error"
      }
    },
    {
      "name": "security.ignored",
      "type": "java.util.List<java.lang.String>",
      "description": "Comma-separated list of paths to exclude from the default secured paths.",
      "deprecation": {
        "reason": "The security auto-configuration is no longer customizable. Provide your own WebSecurityConfigurer bean instead.",
        "level": "error"
      }
    },
    {
      "name": "security.require-ssl",
      "type": "java.lang.Boolean",
      "description": "Whether to enable secure channel for all requests.",
      "defaultValue": false,
      "deprecation": {
        "reason": "The security auto-configuration is no longer customizable. Provide your own WebSecurityConfigurer bean instead.",
        "level": "error"
      }
    },
    {
      "name": "security.sessions",
      "type": "org.springframework.security.config.http.SessionCreationPolicy",
      "description": "Session creation policy (always, never, if_required, stateless).",
      "defaultValue": "stateless",
      "deprecation": {
        "reason": "The security auto-configuration is no longer customizable. Provide your own WebSecurityConfigurer bean instead.",
        "level": "error"
      }
    },
    {
      "name": "security.user.name",
      "type": "java.lang.String",
      "description": "Default user name.",
      "defaultValue": "user",
      "deprecation": {
        "replacement": "spring.security.user.name",
        "level": "error"
      }
    },
    {
      "name": "security.user.password",
      "type": "java.lang.String",
      "description": "Password for the default user name.",
      "deprecation": {
        "replacement": "spring.security.user.password",
        "level": "error"
      }
    },
    {
      "name": "security.user.role",
      "type": "java.util.List<java.lang.String>",
      "description": "Granted roles for the default user name.",
      "deprecation": {
        "replacement": "spring.security.user.roles",
        "level": "error"
      }
    },
    {
      "name": "server.context-parameters",
      "type": "java.util.Map<java.lang.String,java.lang.String>",
      "description": "ServletContext parameters.",
      "deprecation": {
        "replacement": "server.servlet.context-parameters",
        "level": "error"
      }
    },
    {
      "name": "server.context-path",
      "type": "java.lang.String",
      "description": "Context path of the application.",
      "deprecation": {
        "replacement": "server.servlet.context-path",
        "level": "error"
      }
    },
    {
      "name" : "server.display-name",
      "type" : "java.lang.String",
      "description" : "Display name of the application.",
      "defaultValue" : "application",
      "deprecation" : {
        "replacement" : "server.servlet.application-display-name",
        "level" : "error"
      }
    },
    {
      "name": "server.jsp-servlet.class-name",
      "type": "java.lang.String",
      "deprecation": {
        "replacement": "server.servlet.jsp.class-name",
        "level": "error"
      }
    },
    {
      "name": "server.jsp-servlet.init-parameters",
      "type": "java.util.Map<java.lang.String,java.lang.String>",
      "deprecation": {
        "replacement": "server.servlet.jsp.init-parameters",
        "level": "error"
      }
    },
    {
      "name": "server.jsp-servlet.registered",
      "type": "java.lang.Boolean",
      "deprecation": {
        "replacement": "server.servlet.jsp.registered",
        "level": "error"
      }
    },
    {
      "name": "server.max-http-post-size",
      "type": "java.lang.Integer",
      "description": "Maximum size in bytes of the HTTP post content.",
      "defaultValue": 0,
      "deprecation": {
        "reason": "Use dedicated property for each container.",
        "level": "error"
      }
    },
    {
      "name": "server.servlet-path",
      "type": "java.lang.String",
      "description": "Path of the main dispatcher servlet.",
      "defaultValue": "/",
      "deprecation": {
        "replacement": "spring.mvc.servlet.path",
        "level": "error"
      }
    },
    {
      "name": "server.servlet.path",
      "type": "java.lang.String",
      "description": "Path of the main dispatcher servlet.",
      "defaultValue": "/",
      "deprecation": {
        "replacement": "spring.mvc.servlet.path",
        "level": "error"
      }
    },
    {
      "name" : "server.session.cookie.comment",
      "type" : "java.lang.String",
      "description" : "Comment for the session cookie.",
      "deprecation" : {
        "replacement" : "server.servlet.session.cookie.comment",
        "level" : "error"
      }
    }, {
      "name" : "server.session.cookie.domain",
      "type" : "java.lang.String",
      "description" : "Domain for the session cookie.",
      "deprecation" : {
        "replacement" : "server.servlet.session.cookie.domain",
        "level" : "error"
      }
    }, {
      "name" : "server.session.cookie.http-only",
      "type" : "java.lang.Boolean",
      "description" : "\"HttpOnly\" flag for the session cookie.",
      "deprecation" : {
        "replacement" : "server.servlet.session.cookie.http-only",
        "level" : "error"
      }
    }, {
      "name" : "server.session.cookie.max-age",
      "type" : "java.time.Duration",
      "description" : "Maximum age of the session cookie.",
      "deprecation" : {
        "replacement" : "server.servlet.session.cookie.max-age",
        "level" : "error"
      }
    }, {
      "name" : "server.session.cookie.name",
      "type" : "java.lang.String",
      "description" : "Session cookie name.",
      "deprecation" : {
        "replacement" : "server.servlet.session.cookie.name",
        "level" : "error"
      }
    }, {
      "name" : "server.session.cookie.path",
      "type" : "java.lang.String",
      "description" : "Path of the session cookie.",
      "deprecation" : {
        "replacement" : "server.servlet.session.cookie.path",
        "level" : "error"
      }
    }, {
      "name" : "server.session.cookie.secure",
      "type" : "java.lang.Boolean",
      "description" : "\"Secure\" flag for the session cookie.",
      "deprecation" : {
        "replacement" : "server.servlet.session.cookie.secure",
        "level" : "error"
      }
    }, {
      "name" : "server.session.persistent",
      "type" : "java.lang.Boolean",
      "description" : "Whether to persist session data between restarts.",
      "defaultValue" : false,
      "deprecation" : {
        "replacement" : "server.servlet.session.persistent",
        "level" : "error"
      }
    }, {
      "name" : "server.session.store-dir",
      "type" : "java.io.File",
      "description" : "Directory used to store session data.",
      "deprecation" : {
        "replacement" : "server.servlet.session.store-dir",
        "level" : "error"
      }
    }, {
      "name" : "server.session.timeout",
      "type" : "java.time.Duration",
      "description" : "Session timeout. If a duration suffix is not specified, seconds will be used.",
      "deprecation" : {
        "replacement" : "server.servlet.session.timeout",
        "level" : "error"
      }
    }, {
      "name" : "server.session.tracking-modes",
      "type" : "java.util.Set<org.springframework.boot.web.servlet.server.Session.SessionTrackingMode>",
      "description" : "Session tracking modes (one or more of the following: \"cookie\", \"url\", \"ssl\").",
      "deprecation" : {
        "replacement" : "server.servlet.session.tracking-modes",
        "level" : "error"
      }
    },
    {
      "name": "server.undertow.buffers-per-region",
      "type": "java.lang.Integer",
      "description": "Number of buffer per region.",
      "deprecation": {
        "level": "error"
      }
    },
    {
      "name": "spring.batch.initializer.enabled",
      "type": "java.lang.Boolean",
      "description": "Create the required batch tables on startup if necessary. Enabled automatically\n if no custom table prefix is set or if a custom schema is configured.",
      "deprecation": {
        "replacement": "spring.batch.initialize-schema",
        "level": "error"
      }
    },
    {
      "name": "spring.data.cassandra.connect-timeout-millis",
      "type": "java.lang.Integer",
      "description": "Socket option: connection time out.",
      "deprecation": {
        "replacement": "spring.data.cassandra.connect-timeout",
        "level": "error"
      }
    },
    {
      "name": "spring.data.cassandra.read-timeout-millis",
      "type": "java.lang.Integer",
      "description": "Socket option: read time out.",
      "deprecation": {
        "replacement": "spring.data.cassandra.read-timeout",
        "level": "error"
      }
    },
    {
      "name": "spring.data.neo4j.compiler",
      "type": "java.lang.String",
      "description": "Compiler to use.",
      "deprecation": {
        "reason": "Not supported anymore as of Neo4j 3.",
        "level": "error"
      }
    },
    {
      "name": "spring.datasource.initialize",
      "defaultValue": true,
      "deprecation": {
        "replacement": "spring.datasource.initialization-mode",
        "level": "error"
      }
    },
    {
      "name": "spring.flyway.locations",
      "type": "java.util.List<java.lang.String>",
      "defaultValue": [
        "classpath:db/migration"
      ]
    },
    {
      "name": "spring.flyway.sql-migration-suffix",
      "deprecation": {
        "replacement": "spring.flyway.sql-migration-suffixes",
        "level": "warning"
      }
    },
    {
      "name": "spring.git.properties",
      "type": "java.lang.String",
      "description": "Resource reference to a generated git info properties file.",
      "deprecation": {
        "replacement": "spring.info.git.location",
        "level": "error"
      }
    },
    {
      "name": "spring.http.multipart.enabled",
      "type": "java.lang.Boolean",
      "description": "Whether to enable support of multipart uploads.",
      "defaultValue": true,
      "deprecation": {
        "replacement": "spring.servlet.multipart.enabled",
        "level": "error"
      }
    },
    {
      "name": "spring.http.multipart.file-size-threshold",
      "type": "java.lang.String",
      "description": "Threshold after which files will be written to disk. Values can use the suffixes\n \"MB\" or \"KB\" to indicate megabytes or kilobytes respectively.",
      "defaultValue": "0",
      "deprecation": {
        "replacement": "spring.servlet.multipart.file-size-threshold",
        "level": "error"
      }
    },
    {
      "name": "spring.http.multipart.location",
      "type": "java.lang.String",
      "description": "Intermediate location of uploaded files.",
      "deprecation": {
        "replacement": "spring.servlet.multipart.location",
        "level": "error"
      }
    },
    {
      "name": "spring.http.multipart.max-file-size",
      "type": "java.lang.String",
      "description": "Max file size. Values can use the suffixes \"MB\" or \"KB\" to indicate megabytes or\n kilobytes respectively.",
      "defaultValue": "1MB",
      "deprecation": {
        "replacement": "spring.servlet.multipart.max-file-size",
        "level": "error"
      }
    },
    {
      "name": "spring.http.multipart.max-request-size",
      "type": "java.lang.String",
      "description": "Max request size. Values can use the suffixes \"MB\" or \"KB\" to indicate megabytes or\n kilobytes respectively.",
      "defaultValue": "10MB",
      "deprecation": {
        "replacement": "spring.servlet.multipart.max-request-size",
        "level": "error"
      }
    },
    {
      "name": "spring.http.multipart.resolve-lazily",
      "type": "java.lang.Boolean",
      "description": "Whether to resolve the multipart request lazily at the time of file or parameter\n access.",
      "defaultValue": false,
      "deprecation": {
        "replacement": "spring.servlet.multipart.resolve-lazily",
        "level": "error"
      }
    },
    {
      "name": "spring.jpa.hibernate.naming.strategy",
      "type": "java.lang.String",
      "description": "Hibernate 4 naming strategy fully qualified name. Not supported with Hibernate\n 5.",
      "deprecation": {
        "reason": "Auto-configuration for Hibernate 4 is no longer provided.",
        "level": "error"
      }
    },
    {
      "name": "spring.kafka.admin.ssl.keystore-location",
      "type": "org.springframework.core.io.Resource",
      "description": "Location of the key store file.",
      "deprecation": {
        "replacement": "spring.kafka.admin.ssl.key-store-location",
        "level": "error"
      }
    },
    {
      "name": "spring.kafka.admin.ssl.keystore-password",
      "type": "java.lang.String",
      "description": "Store password for the key store file.",
      "deprecation": {
        "replacement": "spring.kafka.admin.ssl.key-store-password",
        "level": "error"
      }
    },
    {
      "name": "spring.kafka.admin.ssl.truststore-location",
      "type": "org.springframework.core.io.Resource",
      "description": "Location of the trust store file.",
      "deprecation": {
        "replacement": "spring.kafka.admin.ssl.trust-store-location",
        "level": "error"
      }
    },
    {
      "name": "spring.kafka.admin.ssl.truststore-password",
      "type": "java.lang.String",
      "description": "Store password for the trust store file.",
      "deprecation": {
        "replacement": "spring.kafka.admin.ssl.trust-store-password",
        "level": "error"
      }
    },
    {
      "name": "spring.kafka.consumer.ssl.keystore-location",
      "type": "org.springframework.core.io.Resource",
      "description": "Location of the key store file.",
      "deprecation": {
        "replacement": "spring.kafka.consumer.ssl.key-store-location",
        "level": "error"
      }
    },
    {
      "name": "spring.kafka.consumer.ssl.keystore-password",
      "type": "java.lang.String",
      "description": "Store password for the key store file.",
      "deprecation": {
        "replacement": "spring.kafka.consumer.ssl.key-store-password",
        "level": "error"
      }
    },
    {
      "name": "spring.kafka.consumer.ssl.truststore-location",
      "type": "org.springframework.core.io.Resource",
      "description": "Location of the trust store file.",
      "deprecation": {
        "replacement": "spring.kafka.consumer.ssl.trust-store-location",
        "level": "error"
      }
    },
    {
      "name": "spring.kafka.consumer.ssl.truststore-password",
      "type": "java.lang.String",
      "description": "Store password for the trust store file.",
      "deprecation": {
        "replacement": "spring.kafka.consumer.ssl.trust-store-password",
        "level": "error"
      }
    },
    {
      "name": "spring.kafka.producer.ssl.keystore-location",
      "type": "org.springframework.core.io.Resource",
      "description": "Location of the key store file.",
      "deprecation": {
        "replacement": "spring.kafka.producer.ssl.key-store-location",
        "level": "error"
      }
    },
    {
      "name": "spring.kafka.producer.ssl.keystore-password",
      "type": "java.lang.String",
      "description": "Store password for the key store file.",
      "deprecation": {
        "replacement": "spring.kafka.producer.ssl.key-store-password",
        "level": "error"
      }
    },
    {
      "name": "spring.kafka.producer.ssl.truststore-location",
      "type": "org.springframework.core.io.Resource",
      "description": "Location of the trust store file.",
      "deprecation": {
        "replacement": "spring.kafka.producer.ssl.trust-store-location",
        "level": "error"
      }
    },
    {
      "name": "spring.kafka.producer.ssl.truststore-password",
      "type": "java.lang.String",
      "description": "Store password for the trust store file.",
      "deprecation": {
        "replacement": "spring.kafka.producer.ssl.trust-store-password",
        "level": "error"
      }
    },
    {
      "name": "spring.kafka.ssl.keystore-location",
      "type": "org.springframework.core.io.Resource",
      "description": "Location of the key store file.",
      "deprecation": {
        "replacement": "spring.kafka.ssl.key-store-location",
        "level": "error"
      }
    },
    {
      "name": "spring.kafka.ssl.keystore-password",
      "type": "java.lang.String",
      "description": "Store password for the key store file.",
      "deprecation": {
        "replacement": "spring.kafka.ssl.key-store-password",
        "level": "error"
      }
    },
    {
      "name": "spring.kafka.ssl.truststore-location",
      "type": "org.springframework.core.io.Resource",
      "description": "Location of the trust store file.",
      "deprecation": {
        "replacement": "spring.kafka.ssl.trust-store-location",
        "level": "error"
      }
    },
    {
      "name": "spring.kafka.ssl.truststore-password",
      "type": "java.lang.String",
      "description": "Store password for the trust store file.",
      "deprecation": {
        "replacement": "spring.kafka.ssl.trust-store-password",
        "level": "error"
      }
    },
    {
      "name": "spring.messages.cache-seconds",
      "type": "java.lang.Integer",
      "description": "Loaded resource bundle files cache expiration, in seconds. When set to -1, bundles are cached forever.",
      "deprecation": {
        "replacement": "spring.messages.cache-duration",
        "level": "error"
      }
    },
    {
      "name": "spring.redis.pool.max-active",
      "type": "java.lang.Integer",
      "description": "Max number of connections that can be allocated by the pool at a given time.\n Use a negative value for no limit.",
      "defaultValue": 8,
      "deprecation": {
        "replacement": "spring.redis.jedis.pool.max-idle",
        "level": "error"
      }
    },
    {
      "name": "spring.redis.pool.max-idle",
      "type": "java.lang.Integer",
      "description": "Max number of \"idle\" connections in the pool. Use a negative value to indicate\n an unlimited number of idle connections.",
      "defaultValue": 8,
      "deprecation": {
        "replacement": "spring.redis.jedis.pool.max-idle",
        "level": "error"
      }
    },
    {
      "name": "spring.redis.pool.max-wait",
      "type": "java.lang.Integer",
      "description": "Maximum amount of time (in milliseconds) a connection allocation should block\n before throwing an exception when the pool is exhausted. Use a negative value\n to block indefinitely.",
      "defaultValue": -1,
      "deprecation": {
        "replacement": "spring.redis.jedis.pool.max-wait",
        "level": "error"
      }
    },
    {
      "name": "spring.redis.pool.min-idle",
      "type": "java.lang.Integer",
      "description": "Target for the minimum number of idle connections to maintain in the pool. This\n setting only has an effect if it is positive.",
      "defaultValue": 0,
      "deprecation": {
        "replacement": "spring.redis.jedis.pool.min-idle",
        "level": "error"
      }
    },
    {
      "name": "spring.resources.cache-period",
      "type": "java.lang.Integer",
      "description": "Cache period for the resources served by the resource handler. If a duration suffix is not specified, seconds will be used.",
      "deprecation": {
        "replacement": "spring.resources.cache.period",
        "level": "error"
      }
    },
    {
      "name": "spring.sendgrid.password",
      "type": "java.lang.String",
      "description": "SendGrid password.",
      "deprecation": {
        "reason": "The use of a username and password is no longer supported (Use spring.sendgrid.api-key instead).",
        "level": "error"
      }
    },
    {
      "name": "spring.sendgrid.username",
      "type": "java.lang.String",
      "description": "SendGrid username. Alternative to api key.",
      "deprecation": {
        "reason": "The use of a username and password is no longer supported (Use spring.sendgrid.api-key instead).",
        "level": "error"
      }
    },
    {
      "name": "spring.session.jdbc.initializer.enabled",
      "type": "java.lang.Boolean",
      "description": "Create the required session tables on startup if necessary. Enabled\n automatically if the default table name is set or a custom schema is\n configured.",
      "deprecation": {
        "replacement": "spring.session.jdbc.initialize-schema",
        "level": "error"
      }
    },
    {
      "name": "spring.session.mongo.collection-name",
      "type": "java.lang.String",
      "description": "Collection name used to store sessions.",
      "defaultValue": "sessions",
      "deprecation": {
        "replacement": "spring.session.mongodb.collection-name",
        "level": "error"
      }
    },
    {
      "name": "spring.thymeleaf.content-type",
      "type": "org.springframework.util.MimeType",
      "description": "Content-Type value.",
      "defaultValue": "text/html",
      "deprecation": {
        "replacement": "spring.thymeleaf.servlet.content-type",
        "level": "error"
      }
    },
    {
      "name": "spring.thymeleaf.prefix",
      "defaultValue": "classpath:/templates/"
    },
    {
      "name": "spring.thymeleaf.suffix",
      "defaultValue": ".html"
    },
    {
      "name": "spring.webservices.wsdl-locations",
      "type": "java.util.List<java.lang.String>",
      "description": "Comma-separated list of locations of WSDLs and accompanying XSDs to be exposed as beans."
    }
  ],
  "hints": [
    {
      "name": "spring.liquibase.change-log",
      "providers": [
        {
          "name": "handle-as",
          "parameters": {
            "target": "org.springframework.core.io.Resource"
          }
        }
      ]
    },
    {
      "name": "server.servlet.jsp.class-name",
      "providers": [
        {
          "name": "class-reference",
          "parameters": {
            "target": "javax.servlet.http.HttpServlet"
          }
        }
      ]
    },
    {
      "name": "spring.cache.jcache.provider",
      "providers": [
        {
          "name": "class-reference",
          "parameters": {
            "target": "javax.cache.spi.CachingProvider"
          }
        }
      ]
    },
    {
      "name": "spring.data.cassandra.schema-action",
      "providers": [
        {
          "name": "handle-as",
          "parameters": {
            "target": "org.springframework.data.cassandra.config.SchemaAction"
          }
        }
      ]
    },
    {
      "name": "spring.data.mongodb.field-naming-strategy",
      "providers": [
        {
          "name": "class-reference",
          "parameters": {
            "target": "org.springframework.data.mapping.model.FieldNamingStrategy"
          }
        }
      ]
    },
    {
      "name": "spring.datasource.data",
      "providers": [
        {
          "name": "handle-as",
          "parameters": {
            "target": "java.util.List<org.springframework.core.io.Resource>"
          }
        }
      ]
    },
    {
      "name": "spring.datasource.driver-class-name",
      "providers": [
        {
          "name": "class-reference",
          "parameters": {
            "target": "java.sql.Driver"
          }
        }
      ]
    },
    {
      "name": "spring.datasource.schema",
      "providers": [
        {
          "name": "handle-as",
          "parameters": {
            "target": "java.util.List<org.springframework.core.io.Resource>"
          }
        }
      ]
    },
    {
      "name": "spring.datasource.xa.data-source-class-name",
      "providers": [
        {
          "name": "class-reference",
          "parameters": {
            "target": "javax.sql.XADataSource"
          }
        }
      ]
    },
    {
      "name": "spring.kafka.consumer.auto-offset-reset",
      "values": [
        {
          "value": "earliest",
          "description": "Automatically reset the offset to the earliest offset."
        },
        {
          "value": "latest",
          "description": "Automatically reset the offset to the latest offset."
        },
        {
          "value": "none",
          "description": "Throw exception to the consumer if no previous offset is found for the consumer's group."
        },
        {
          "value": "exception",
          "description": "Throw exception to the consumer."
        }
      ],
      "providers": [
        {
          "name": "any"
        }
      ]
    },
    {
      "name": "spring.kafka.consumer.key-deserializer",
      "providers": [
        {
          "name": "handle-as",
          "parameters": {
            "target": "org.apache.kafka.common.serialization.Deserializer"
          }
        }
      ]
    },
    {
      "name": "spring.kafka.consumer.value-deserializer",
      "providers": [
        {
          "name": "handle-as",
          "parameters": {
            "target": "org.apache.kafka.common.serialization.Deserializer"
          }
        }
      ]
    },
    {
      "name": "spring.kafka.producer.key-serializer",
      "providers": [
        {
          "name": "handle-as",
          "parameters": {
            "target": "org.apache.kafka.common.serialization.Serializer"
          }
        }
      ]
    },
    {
      "name": "spring.kafka.producer.value-serializer",
      "providers": [
        {
          "name": "handle-as",
          "parameters": {
            "target": "org.apache.kafka.common.serialization.Serializer"
          }
        }
      ]
    },
    {
      "name": "spring.http.converters.preferred-json-mapper",
      "values": [
        {
          "value": "gson"
        },
        {
          "value": "jackson"
        },
        {
          "value": "jsonb"
        }
      ],
      "providers": [
        {
          "name": "any"
        }
      ]
    },
    {
      "name": "spring.jmx.server",
      "providers": [
        {
          "name": "spring-bean-reference",
          "parameters": {
            "target": "javax.management.MBeanServer"
          }
        }
      ]
    },
    {
      "name": "spring.jpa.hibernate.ddl-auto",
      "values": [
        {
          "value": "none",
          "description": "Disable DDL handling."
        },
        {
          "value": "validate",
          "description": "Validate the schema, make no changes to the database."
        },
        {
          "value": "update",
          "description": "Update the schema if necessary."
        },
        {
          "value": "create",
          "description": "Create the schema and destroy previous data."
        },
        {
          "value": "create-drop",
          "description": "Create and then destroy the schema at the end of the session."
        }
      ]
    },
    {
      "name": "spring.jpa.hibernate.naming.implicit-strategy",
      "providers": [
        {
          "name": "class-reference",
          "parameters": {
            "target": "org.hibernate.boot.model.naming.ImplicitNamingStrategy"
          }
        }
      ]
    },
    {
      "name": "spring.jpa.hibernate.naming.physical-strategy",
      "providers": [
        {
          "name": "class-reference",
          "parameters": {
            "target": "org.hibernate.boot.model.naming.PhysicalNamingStrategy"
          }
        }
      ]
    }
  ]
}
<|MERGE_RESOLUTION|>--- conflicted
+++ resolved
@@ -30,12 +30,6 @@
       }
     },
     {
-<<<<<<< HEAD
-      "name": "server.compression.min-response-size",
-      "description": "Minimum \"Content-Length\" value that is required for compression to be performed.",
-      "type": "org.springframework.util.unit.DataSize",
-      "defaultValue": "2KB"
-=======
       "name": "server.compression.enabled",
       "description": "Whether response compression is enabled.",
       "defaultValue": false
@@ -61,8 +55,7 @@
     {
       "name": "server.compression.min-response-size",
       "description": "Minimum \"Content-Length\" value that is required for compression to be performed.",
-      "defaultValue": 2048
->>>>>>> 1b10d3fc
+      "defaultValue": "2KB"
     },
     {
       "name": "server.error.include-stacktrace",
