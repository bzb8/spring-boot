--- conflicted
+++ resolved
@@ -59,8 +59,7 @@
 	@Override
 	public ConditionOutcome getMatchOutcome(ConditionContext context, AnnotatedTypeMetadata metadata) {
 		String className = getClass().getName();
-		MemberConditions memberConditions = new MemberConditions(context,
-				this.configurationPhase, className);
+		MemberConditions memberConditions = new MemberConditions(context, this.configurationPhase, className);
 		MemberMatchOutcomes memberOutcomes = new MemberMatchOutcomes(memberConditions);
 		return getFinalMatchOutcome(memberOutcomes);
 	}
@@ -108,20 +107,15 @@
 
 		private final Map<AnnotationMetadata, List<Condition>> memberConditions;
 
-		MemberConditions(ConditionContext context, ConfigurationPhase phase,
-				String className) {
+		MemberConditions(ConditionContext context, ConfigurationPhase phase, String className) {
 			this.context = context;
 			this.readerFactory = new SimpleMetadataReaderFactory(context.getResourceLoader());
 			String[] members = getMetadata(className).getMemberClassNames();
 			this.memberConditions = getMemberConditions(members, phase, className);
 		}
 
-<<<<<<< HEAD
-		private Map<AnnotationMetadata, List<Condition>> getMemberConditions(
-				String[] members, ConfigurationPhase phase, String className) {
-=======
-		private Map<AnnotationMetadata, List<Condition>> getMemberConditions(String[] members) {
->>>>>>> 24925c3d
+		private Map<AnnotationMetadata, List<Condition>> getMemberConditions(String[] members, ConfigurationPhase phase,
+				String className) {
 			MultiValueMap<AnnotationMetadata, Condition> memberConditions = new LinkedMultiValueMap<>();
 			for (String member : members) {
 				AnnotationMetadata metadata = getMetadata(member);
@@ -136,15 +130,12 @@
 			return Collections.unmodifiableMap(memberConditions);
 		}
 
-		private void validateMemberCondition(Condition condition,
-				ConfigurationPhase nestedPhase, String nestedClassName) {
-			if (nestedPhase == ConfigurationPhase.PARSE_CONFIGURATION
-					&& condition instanceof ConfigurationCondition) {
-				ConfigurationPhase memberPhase = ((ConfigurationCondition) condition)
-						.getConfigurationPhase();
+		private void validateMemberCondition(Condition condition, ConfigurationPhase nestedPhase,
+				String nestedClassName) {
+			if (nestedPhase == ConfigurationPhase.PARSE_CONFIGURATION && condition instanceof ConfigurationCondition) {
+				ConfigurationPhase memberPhase = ((ConfigurationCondition) condition).getConfigurationPhase();
 				if (memberPhase == ConfigurationPhase.REGISTER_BEAN) {
-					throw new IllegalStateException("Nested condition " + nestedClassName
-							+ " uses a configuration "
+					throw new IllegalStateException("Nested condition " + nestedClassName + " uses a configuration "
 							+ "phase that is inappropriate for " + condition.getClass());
 				}
 			}
