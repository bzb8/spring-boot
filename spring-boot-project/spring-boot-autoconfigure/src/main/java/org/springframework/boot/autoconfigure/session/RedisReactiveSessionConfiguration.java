/*
<<<<<<< HEAD
 * Copyright 2012-2022 the original author or authors.
=======
 * Copyright 2012-2023 the original author or authors.
>>>>>>> df5898a1
 *
 * Licensed under the Apache License, Version 2.0 (the "License");
 * you may not use this file except in compliance with the License.
 * You may obtain a copy of the License at
 *
 *      https://www.apache.org/licenses/LICENSE-2.0
 *
 * Unless required by applicable law or agreed to in writing, software
 * distributed under the License is distributed on an "AS IS" BASIS,
 * WITHOUT WARRANTIES OR CONDITIONS OF ANY KIND, either express or implied.
 * See the License for the specific language governing permissions and
 * limitations under the License.
 */

package org.springframework.boot.autoconfigure.session;

import org.springframework.boot.autoconfigure.condition.ConditionalOnBean;
import org.springframework.boot.autoconfigure.condition.ConditionalOnClass;
import org.springframework.boot.autoconfigure.condition.ConditionalOnMissingBean;
import org.springframework.boot.autoconfigure.web.ServerProperties;
import org.springframework.boot.context.properties.EnableConfigurationProperties;
import org.springframework.boot.context.properties.PropertyMapper;
import org.springframework.context.annotation.Bean;
import org.springframework.context.annotation.Configuration;
import org.springframework.context.annotation.Import;
import org.springframework.data.redis.connection.ReactiveRedisConnectionFactory;
import org.springframework.session.ReactiveSessionRepository;
import org.springframework.session.config.ReactiveSessionRepositoryCustomizer;
import org.springframework.session.data.redis.ReactiveRedisSessionRepository;
import org.springframework.session.data.redis.config.annotation.web.server.RedisWebSessionConfiguration;

/**
 * Redis-backed reactive session configuration.
 *
 * @author Andy Wilkinson
 * @author Weix Sun
 * @author Vedran Pavic
 */
@Configuration(proxyBeanMethods = false)
@ConditionalOnClass({ ReactiveRedisConnectionFactory.class, ReactiveRedisSessionRepository.class })
@ConditionalOnMissingBean(ReactiveSessionRepository.class)
@ConditionalOnBean(ReactiveRedisConnectionFactory.class)
@EnableConfigurationProperties(RedisSessionProperties.class)
@Import(RedisWebSessionConfiguration.class)
class RedisReactiveSessionConfiguration {

<<<<<<< HEAD
	@Bean
	ReactiveSessionRepositoryCustomizer<ReactiveRedisSessionRepository> springBootSessionRepositoryCustomizer(
			SessionProperties sessionProperties, RedisSessionProperties redisSessionProperties,
			ServerProperties serverProperties) {
		return (sessionRepository) -> {
			PropertyMapper map = PropertyMapper.get().alwaysApplyingWhenNonNull();
			map.from(sessionProperties.determineTimeout(() -> serverProperties.getReactive().getSession().getTimeout()))
					.to(sessionRepository::setDefaultMaxInactiveInterval);
			map.from(redisSessionProperties::getNamespace).to(sessionRepository::setRedisKeyNamespace);
			map.from(redisSessionProperties::getSaveMode).to(sessionRepository::setSaveMode);
		};
=======
	@Configuration(proxyBeanMethods = false)
	static class SpringBootRedisWebSessionConfiguration extends RedisWebSessionConfiguration {

		@Autowired
		void customize(SessionProperties sessionProperties, RedisSessionProperties redisSessionProperties,
				ServerProperties serverProperties) {
			Duration timeout = sessionProperties
				.determineTimeout(() -> serverProperties.getReactive().getSession().getTimeout());
			if (timeout != null) {
				setMaxInactiveIntervalInSeconds((int) timeout.getSeconds());
			}
			setRedisNamespace(redisSessionProperties.getNamespace());
			setSaveMode(redisSessionProperties.getSaveMode());
		}

>>>>>>> df5898a1
	}

}<|MERGE_RESOLUTION|>--- conflicted
+++ resolved
@@ -1,9 +1,5 @@
 /*
-<<<<<<< HEAD
- * Copyright 2012-2022 the original author or authors.
-=======
  * Copyright 2012-2023 the original author or authors.
->>>>>>> df5898a1
  *
  * Licensed under the Apache License, Version 2.0 (the "License");
  * you may not use this file except in compliance with the License.
@@ -50,7 +46,6 @@
 @Import(RedisWebSessionConfiguration.class)
 class RedisReactiveSessionConfiguration {
 
-<<<<<<< HEAD
 	@Bean
 	ReactiveSessionRepositoryCustomizer<ReactiveRedisSessionRepository> springBootSessionRepositoryCustomizer(
 			SessionProperties sessionProperties, RedisSessionProperties redisSessionProperties,
@@ -58,27 +53,10 @@
 		return (sessionRepository) -> {
 			PropertyMapper map = PropertyMapper.get().alwaysApplyingWhenNonNull();
 			map.from(sessionProperties.determineTimeout(() -> serverProperties.getReactive().getSession().getTimeout()))
-					.to(sessionRepository::setDefaultMaxInactiveInterval);
+				.to(sessionRepository::setDefaultMaxInactiveInterval);
 			map.from(redisSessionProperties::getNamespace).to(sessionRepository::setRedisKeyNamespace);
 			map.from(redisSessionProperties::getSaveMode).to(sessionRepository::setSaveMode);
 		};
-=======
-	@Configuration(proxyBeanMethods = false)
-	static class SpringBootRedisWebSessionConfiguration extends RedisWebSessionConfiguration {
-
-		@Autowired
-		void customize(SessionProperties sessionProperties, RedisSessionProperties redisSessionProperties,
-				ServerProperties serverProperties) {
-			Duration timeout = sessionProperties
-				.determineTimeout(() -> serverProperties.getReactive().getSession().getTimeout());
-			if (timeout != null) {
-				setMaxInactiveIntervalInSeconds((int) timeout.getSeconds());
-			}
-			setRedisNamespace(redisSessionProperties.getNamespace());
-			setSaveMode(redisSessionProperties.getSaveMode());
-		}
-
->>>>>>> df5898a1
 	}
 
 }