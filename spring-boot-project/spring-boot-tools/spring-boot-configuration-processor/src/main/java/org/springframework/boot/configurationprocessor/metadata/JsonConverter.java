--- conflicted
+++ resolved
@@ -1,9 +1,5 @@
 /*
-<<<<<<< HEAD
- * Copyright 2012-2022 the original author or authors.
-=======
  * Copyright 2012-2023 the original author or authors.
->>>>>>> df5898a1
  *
  * Licensed under the Apache License, Version 2.0 (the "License");
  * you may not use this file except in compliance with the License.
@@ -42,16 +38,11 @@
 
 	JSONArray toJsonArray(ConfigurationMetadata metadata, ItemType itemType) throws Exception {
 		JSONArray jsonArray = new JSONArray();
-<<<<<<< HEAD
-		List<ItemMetadata> items = metadata.getItems().stream().filter((item) -> item.isOfItemType(itemType))
-				.sorted(ITEM_COMPARATOR).toList();
-=======
 		List<ItemMetadata> items = metadata.getItems()
 			.stream()
 			.filter((item) -> item.isOfItemType(itemType))
 			.sorted(ITEM_COMPARATOR)
-			.collect(Collectors.toList());
->>>>>>> df5898a1
+			.toList();
 		for (ItemMetadata item : items) {
 			if (item.isOfItemType(itemType)) {
 				jsonArray.put(toJsonObject(item));
