--- conflicted
+++ resolved
@@ -42,20 +42,9 @@
 
 	@Test
 	public void analysisIsPerformed() {
-<<<<<<< HEAD
-		assertThatExceptionOfType(Exception.class)
-				.isThrownBy(() -> new SpringApplicationBuilder(TestConfiguration.class)
-						.web(WebApplicationType.NONE).run());
+		assertThatExceptionOfType(Exception.class).isThrownBy(
+				() -> new SpringApplicationBuilder(TestConfiguration.class).web(WebApplicationType.NONE).run());
 		assertThat(this.outputCapture.toString()).contains("APPLICATION FAILED TO START");
-=======
-		try {
-			new SpringApplicationBuilder(TestConfiguration.class).web(WebApplicationType.NONE).run();
-			fail("Application started successfully");
-		}
-		catch (Exception ex) {
-			assertThat(this.outputCapture.toString()).contains("APPLICATION FAILED TO START");
-		}
->>>>>>> c6c139d9
 	}
 
 	@Configuration
