--- conflicted
+++ resolved
@@ -89,15 +89,8 @@
 
 	private final CorsConfiguration corsConfiguration;
 
-<<<<<<< HEAD
-	private final Method handleWriteMethod = ReflectionUtils.findMethod(
-			WriteOperationHandler.class, "handle", ServerWebExchange.class, Map.class);
-=======
-	private final Method linksMethod = ReflectionUtils.findMethod(getClass(), "links", ServerWebExchange.class);
-
 	private final Method handleWriteMethod = ReflectionUtils.findMethod(WriteOperationHandler.class, "handle",
 			ServerWebExchange.class, Map.class);
->>>>>>> c6c139d9
 
 	private final Method handleReadMethod = ReflectionUtils.findMethod(ReadOperationHandler.class, "handle",
 			ServerWebExchange.class);
@@ -132,27 +125,15 @@
 		}
 	}
 
-<<<<<<< HEAD
 	@Override
 	protected HandlerMethod createHandlerMethod(Object handler, Method method) {
 		HandlerMethod handlerMethod = super.createHandlerMethod(handler, method);
-		return new WebFluxEndpointHandlerMethod(handlerMethod.getBean(),
-				handlerMethod.getMethod());
-	}
-
-	private void registerMappingForOperation(ExposableWebEndpoint endpoint,
-			WebOperation operation) {
-		ReactiveWebOperation reactiveWebOperation = wrapReactiveWebOperation(endpoint,
-				operation, new ReactiveWebOperationAdapter(operation));
-=======
+		return new WebFluxEndpointHandlerMethod(handlerMethod.getBean(), handlerMethod.getMethod());
+	}
+
 	private void registerMappingForOperation(ExposableWebEndpoint endpoint, WebOperation operation) {
-		OperationInvoker invoker = operation::invoke;
-		if (operation.isBlocking()) {
-			invoker = new ElasticSchedulerInvoker(invoker);
-		}
 		ReactiveWebOperation reactiveWebOperation = wrapReactiveWebOperation(endpoint, operation,
-				new ReactiveWebOperationAdapter(invoker));
->>>>>>> c6c139d9
+				new ReactiveWebOperationAdapter(operation));
 		if (operation.getType() == OperationType.WRITE) {
 			registerMapping(createRequestMappingInfo(operation), new WriteOperationHandler((reactiveWebOperation)),
 					this.handleWriteMethod);
@@ -195,16 +176,10 @@
 		RequestMethodsRequestCondition methods = new RequestMethodsRequestCondition(RequestMethod.GET);
 		ProducesRequestCondition produces = new ProducesRequestCondition(
 				StringUtils.toStringArray(this.endpointMediaTypes.getProduced()));
-<<<<<<< HEAD
-		RequestMappingInfo mapping = new RequestMappingInfo(patterns, methods, null, null,
-				null, produces, null);
+		RequestMappingInfo mapping = new RequestMappingInfo(patterns, methods, null, null, null, produces, null);
 		LinksHandler linksHandler = getLinksHandler();
-		registerMapping(mapping, linksHandler, ReflectionUtils
-				.findMethod(linksHandler.getClass(), "links", ServerWebExchange.class));
-=======
-		RequestMappingInfo mapping = new RequestMappingInfo(patterns, methods, null, null, null, produces, null);
-		registerMapping(mapping, this, this.linksMethod);
->>>>>>> c6c139d9
+		registerMapping(mapping, linksHandler,
+				ReflectionUtils.findMethod(linksHandler.getClass(), "links", ServerWebExchange.class));
 	}
 
 	@Override
@@ -428,8 +403,7 @@
 		@Override
 		public HandlerMethod createWithResolvedBean() {
 			HandlerMethod handlerMethod = super.createWithResolvedBean();
-			return new WebFluxEndpointHandlerMethod(handlerMethod.getBean(),
-					handlerMethod.getMethod());
+			return new WebFluxEndpointHandlerMethod(handlerMethod.getBean(), handlerMethod.getMethod());
 		}
 
 	}
