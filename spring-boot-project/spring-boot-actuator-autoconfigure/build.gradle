--- conflicted
+++ resolved
@@ -184,11 +184,7 @@
 	}
 }
 
-<<<<<<< HEAD
 task asciidoctorPdf(type: org.asciidoctor.gradle.jvm.AsciidoctorTask) {
-=======
-asciidoctorPdf {
->>>>>>> a1c5fcca
 	sources {
 		include "index.adoc"
 	}
