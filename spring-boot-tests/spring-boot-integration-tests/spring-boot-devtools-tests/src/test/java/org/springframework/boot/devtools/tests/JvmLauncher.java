/*
 * Copyright 2012-2019 the original author or authors.
 *
 * Licensed under the Apache License, Version 2.0 (the "License");
 * you may not use this file except in compliance with the License.
 * You may obtain a copy of the License at
 *
 *      https://www.apache.org/licenses/LICENSE-2.0
 *
 * Unless required by applicable law or agreed to in writing, software
 * distributed under the License is distributed on an "AS IS" BASIS,
 * WITHOUT WARRANTIES OR CONDITIONS OF ANY KIND, either express or implied.
 * See the License for the specific language governing permissions and
 * limitations under the License.
 */

package org.springframework.boot.devtools.tests;

import java.io.File;
import java.io.IOException;
import java.util.ArrayList;
import java.util.Arrays;
import java.util.List;
import java.util.regex.Pattern;

import org.junit.rules.TestRule;
import org.junit.runner.Description;
import org.junit.runners.model.Statement;

import org.springframework.util.StringUtils;

/**
 * JUnit {@link TestRule} that launched a JVM and redirects its output to a test
 * method-specific location.
 *
 * @author Andy Wilkinson
 */
class JvmLauncher implements TestRule {

	private static final Pattern NON_ALPHABET_PATTERN = Pattern.compile("[^A-Za-z]+");

	private File outputDirectory;

	@Override
	public Statement apply(Statement base, Description description) {
<<<<<<< HEAD
		this.outputDirectory = new File("target/output/" + NON_ALPHABET_PATTERN
				.matcher(description.getMethodName()).replaceAll(""));
=======
		this.outputDirectory = new File("target/output/" + description.getMethodName().replaceAll("[^A-Za-z]+", ""));
>>>>>>> c6c139d9
		this.outputDirectory.mkdirs();
		return base;
	}

	LaunchedJvm launch(String name, String classpath, String... args) throws IOException {
		List<String> command = new ArrayList<>(
				Arrays.asList(System.getProperty("java.home") + "/bin/java", "-cp", classpath));
		command.addAll(Arrays.asList(args));
		File standardOut = new File(this.outputDirectory, name + ".out");
		File standardError = new File(this.outputDirectory, name + ".err");
		Process process = new ProcessBuilder(StringUtils.toStringArray(command)).redirectError(standardError)
				.redirectOutput(standardOut).start();
		return new LaunchedJvm(process, standardOut, standardError);
	}

	static class LaunchedJvm {

		private final Process process;

		private final File standardOut;

		private final File standardError;

		LaunchedJvm(Process process, File standardOut, File standardError) {
			this.process = process;
			this.standardOut = standardOut;
			this.standardError = standardError;
		}

		Process getProcess() {
			return this.process;
		}

		File getStandardOut() {
			return this.standardOut;
		}

		File getStandardError() {
			return this.standardError;
		}

	}

}<|MERGE_RESOLUTION|>--- conflicted
+++ resolved
@@ -43,12 +43,8 @@
 
 	@Override
 	public Statement apply(Statement base, Description description) {
-<<<<<<< HEAD
-		this.outputDirectory = new File("target/output/" + NON_ALPHABET_PATTERN
-				.matcher(description.getMethodName()).replaceAll(""));
-=======
-		this.outputDirectory = new File("target/output/" + description.getMethodName().replaceAll("[^A-Za-z]+", ""));
->>>>>>> c6c139d9
+		this.outputDirectory = new File(
+				"target/output/" + NON_ALPHABET_PATTERN.matcher(description.getMethodName()).replaceAll(""));
 		this.outputDirectory.mkdirs();
 		return base;
 	}
