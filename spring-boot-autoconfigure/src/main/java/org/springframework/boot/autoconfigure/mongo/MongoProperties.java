/*
 * Copyright 2012-2017 the original author or authors.
 *
 * Licensed under the Apache License, Version 2.0 (the "License");
 * you may not use this file except in compliance with the License.
 * You may obtain a copy of the License at
 *
 *      http://www.apache.org/licenses/LICENSE-2.0
 *
 * Unless required by applicable law or agreed to in writing, software
 * distributed under the License is distributed on an "AS IS" BASIS,
 * WITHOUT WARRANTIES OR CONDITIONS OF ANY KIND, either express or implied.
 * See the License for the specific language governing permissions and
 * limitations under the License.
 */

package org.springframework.boot.autoconfigure.mongo;

import com.mongodb.MongoClientURI;

import org.springframework.boot.context.properties.ConfigurationProperties;

/**
 * Configuration properties for Mongo.
 *
 * @author Dave Syer
 * @author Phillip Webb
 * @author Josh Long
 * @author Andy Wilkinson
 * @author Eddú Meléndez
 * @author Stephane Nicoll
 * @author Nasko Vasilev
 * @author Mark Paluch
 */
@ConfigurationProperties(prefix = "spring.data.mongodb")
public class MongoProperties {

	/**
	 * Default port used when the configured port is {@code null}.
	 */
	public static final int DEFAULT_PORT = 27017;

	public static final String DEFAULT_URI = "mongodb://localhost/test";

	/**
	 * Mongo server host. Cannot be set with uri.
	 */
	private String host;

	/**
	 * Mongo server port. Cannot be set with uri.
	 */
	private Integer port = null;

	/**
	 * Mongo database URI. Cannot be set with host, port and credentials.
	 */
	private String uri;

	/**
	 * Database name.
	 */
	private String database;

	/**
	 * Authentication database name.
	 */
	private String authenticationDatabase;

	/**
	 * GridFS database name.
	 */
	private String gridFsDatabase;

	/**
	 * Login user of the mongo server. Cannot be set with uri.
	 */
	private String username;

	/**
	 * Login password of the mongo server. Cannot be set with uri.
	 */
	private char[] password;

	/**
	 * Fully qualified name of the FieldNamingStrategy to use.
	 */
	private Class<?> fieldNamingStrategy;

	public String getHost() {
		return this.host;
	}

	public void setHost(String host) {
		this.host = host;
	}

	public String getDatabase() {
		return this.database;
	}

	public void setDatabase(String database) {
		this.database = database;
	}

	public String getAuthenticationDatabase() {
		return this.authenticationDatabase;
	}

	public void setAuthenticationDatabase(String authenticationDatabase) {
		this.authenticationDatabase = authenticationDatabase;
	}

	public String getUsername() {
		return this.username;
	}

	public void setUsername(String username) {
		this.username = username;
	}

	public char[] getPassword() {
		return this.password;
	}

	public void setPassword(char[] password) {
		this.password = password;
	}

	public Class<?> getFieldNamingStrategy() {
		return this.fieldNamingStrategy;
	}

	public void setFieldNamingStrategy(Class<?> fieldNamingStrategy) {
		this.fieldNamingStrategy = fieldNamingStrategy;
	}

	public String getUri() {
		return this.uri;
	}

	public String determineUri() {
		return (this.uri != null ? this.uri : DEFAULT_URI);
	}

	public void setUri(String uri) {
		this.uri = uri;
	}

	public Integer getPort() {
		return this.port;
	}

	public void setPort(Integer port) {
		this.port = port;
	}

	public String getGridFsDatabase() {
		return this.gridFsDatabase;
	}

	public void setGridFsDatabase(String gridFsDatabase) {
		this.gridFsDatabase = gridFsDatabase;
	}

	public String getMongoClientDatabase() {
		if (this.database != null) {
			return this.database;
		}
		return new MongoClientURI(determineUri()).getDatabase();
	}

<<<<<<< HEAD
=======
	/**
	 * Creates a {@link MongoClient} using the given {@code options} and
	 * {@code environment}. If the environment contains a {@code local.mongo.port}
	 * property, it is used to configure a client to an embedded MongoDB instance.
	 * @param options the options
	 * @param environment the environment
	 * @return the Mongo client
	 * @throws UnknownHostException if the configured host is unknown
	 */
	public MongoClient createMongoClient(MongoClientOptions options,
			Environment environment) throws UnknownHostException {
		try {
			Integer embeddedPort = getEmbeddedPort(environment);
			if (embeddedPort != null) {
				return createEmbeddedMongoClient(options, embeddedPort);
			}
			return createNetworkMongoClient(options);
		}
		finally {
			clearPassword();
		}
	}

	private Integer getEmbeddedPort(Environment environment) {
		if (environment != null) {
			String localPort = environment.getProperty("local.mongo.port");
			if (localPort != null) {
				return Integer.valueOf(localPort);
			}
		}
		return null;
	}

	private MongoClient createEmbeddedMongoClient(MongoClientOptions options, int port) {
		if (options == null) {
			options = MongoClientOptions.builder().build();
		}
		String host = this.host == null ? "localhost" : this.host;
		return new MongoClient(Collections.singletonList(new ServerAddress(host, port)),
				Collections.<MongoCredential>emptyList(), options);
	}

	private MongoClient createNetworkMongoClient(MongoClientOptions options) {
		if (hasCustomAddress() || hasCustomCredentials()) {
			if (this.uri != null) {
				throw new IllegalStateException("Invalid mongo configuration, "
						+ "either uri or host/port/credentials must be specified");
			}
			if (options == null) {
				options = MongoClientOptions.builder().build();
			}
			List<MongoCredential> credentials = new ArrayList<MongoCredential>();
			if (hasCustomCredentials()) {
				String database = this.authenticationDatabase == null
						? getMongoClientDatabase() : this.authenticationDatabase;
				credentials.add(MongoCredential.createCredential(this.username, database,
						this.password));
			}
			String host = this.host == null ? "localhost" : this.host;
			int port = this.port != null ? this.port : DEFAULT_PORT;
			return new MongoClient(
					Collections.singletonList(new ServerAddress(host, port)), credentials,
					options);
		}
		// The options and credentials are in the URI
		return new MongoClient(new MongoClientURI(determineUri(), builder(options)));
	}

	private boolean hasCustomAddress() {
		return this.host != null || this.port != null;
	}

	private boolean hasCustomCredentials() {
		return this.username != null && this.password != null;
	}

	private Builder builder(MongoClientOptions options) {
		if (options != null) {
			return MongoClientOptions.builder(options);
		}
		return MongoClientOptions.builder();
	}

>>>>>>> fedd7b95
}<|MERGE_RESOLUTION|>--- conflicted
+++ resolved
@@ -40,6 +40,9 @@
 	 */
 	public static final int DEFAULT_PORT = 27017;
 
+	/**
+	 * Default URI used when the configured URI is {@code null}.
+	 */
 	public static final String DEFAULT_URI = "mongodb://localhost/test";
 
 	/**
@@ -170,90 +173,4 @@
 		return new MongoClientURI(determineUri()).getDatabase();
 	}
 
-<<<<<<< HEAD
-=======
-	/**
-	 * Creates a {@link MongoClient} using the given {@code options} and
-	 * {@code environment}. If the environment contains a {@code local.mongo.port}
-	 * property, it is used to configure a client to an embedded MongoDB instance.
-	 * @param options the options
-	 * @param environment the environment
-	 * @return the Mongo client
-	 * @throws UnknownHostException if the configured host is unknown
-	 */
-	public MongoClient createMongoClient(MongoClientOptions options,
-			Environment environment) throws UnknownHostException {
-		try {
-			Integer embeddedPort = getEmbeddedPort(environment);
-			if (embeddedPort != null) {
-				return createEmbeddedMongoClient(options, embeddedPort);
-			}
-			return createNetworkMongoClient(options);
-		}
-		finally {
-			clearPassword();
-		}
-	}
-
-	private Integer getEmbeddedPort(Environment environment) {
-		if (environment != null) {
-			String localPort = environment.getProperty("local.mongo.port");
-			if (localPort != null) {
-				return Integer.valueOf(localPort);
-			}
-		}
-		return null;
-	}
-
-	private MongoClient createEmbeddedMongoClient(MongoClientOptions options, int port) {
-		if (options == null) {
-			options = MongoClientOptions.builder().build();
-		}
-		String host = this.host == null ? "localhost" : this.host;
-		return new MongoClient(Collections.singletonList(new ServerAddress(host, port)),
-				Collections.<MongoCredential>emptyList(), options);
-	}
-
-	private MongoClient createNetworkMongoClient(MongoClientOptions options) {
-		if (hasCustomAddress() || hasCustomCredentials()) {
-			if (this.uri != null) {
-				throw new IllegalStateException("Invalid mongo configuration, "
-						+ "either uri or host/port/credentials must be specified");
-			}
-			if (options == null) {
-				options = MongoClientOptions.builder().build();
-			}
-			List<MongoCredential> credentials = new ArrayList<MongoCredential>();
-			if (hasCustomCredentials()) {
-				String database = this.authenticationDatabase == null
-						? getMongoClientDatabase() : this.authenticationDatabase;
-				credentials.add(MongoCredential.createCredential(this.username, database,
-						this.password));
-			}
-			String host = this.host == null ? "localhost" : this.host;
-			int port = this.port != null ? this.port : DEFAULT_PORT;
-			return new MongoClient(
-					Collections.singletonList(new ServerAddress(host, port)), credentials,
-					options);
-		}
-		// The options and credentials are in the URI
-		return new MongoClient(new MongoClientURI(determineUri(), builder(options)));
-	}
-
-	private boolean hasCustomAddress() {
-		return this.host != null || this.port != null;
-	}
-
-	private boolean hasCustomCredentials() {
-		return this.username != null && this.password != null;
-	}
-
-	private Builder builder(MongoClientOptions options) {
-		if (options != null) {
-			return MongoClientOptions.builder(options);
-		}
-		return MongoClientOptions.builder();
-	}
-
->>>>>>> fedd7b95
 }